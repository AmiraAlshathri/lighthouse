--- conflicted
+++ resolved
@@ -140,13 +140,10 @@
       TagsBlockingFirstPaint: Artifacts.TagBlockingFirstPaint[];
       /** Information about tap targets including their position and size. */
       TapTargets: Artifacts.TapTarget[];
-<<<<<<< HEAD
       /** Screenshot of the entire page (rather than just the above the fold content). */
       FullPageScreenshot: Artifacts.FullPageScreenshot;
-=======
       /**  */
       TraceElements: Artifacts.TraceElement[];
->>>>>>> ba1250de
     }
 
     module Artifacts {
