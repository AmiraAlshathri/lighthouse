--- conflicted
+++ resolved
@@ -109,33 +109,39 @@
                 ],
                 "items": [
                     {
-                        "scriptParseCompile": 4.23,
-                        "scripting": 813.7080000000001,
-                        "total": 1055.065,
-                        "url": "http://localhost:51630/dobetterweb/dbw_tester.html"
-                    },
-                    {
-                        "scriptParseCompile": 2.205,
-                        "scripting": 15.522999999999994,
-                        "total": 247.64600000000024,
+                        "scriptParseCompile": 2.777,
+                        "scripting": 957.494,
+                        "total": 966.9800000000001,
+                        "url": "http://localhost:10200/dobetterweb/dbw_tester.html"
+                    },
+                    {
+                        "scriptParseCompile": 0.092,
+                        "scripting": 17.790999999999997,
+                        "total": 391.76699999999977,
                         "url": "Other"
                     },
                     {
-                        "scriptParseCompile": 4.095999999999999,
-                        "scripting": 56.962,
-                        "total": 61.058,
-                        "url": "http://localhost:51630/dobetterweb/third_party/aggressive-promise-polyfill.js"
+                        "scriptParseCompile": 1.674,
+                        "scripting": 89.50799999999998,
+                        "total": 101.21099999999998,
+                        "url": "http://localhost:10200/zone.js"
+                    },
+                    {
+                        "scriptParseCompile": 1.205,
+                        "scripting": 80.032,
+                        "total": 82.741,
+                        "url": "http://ajax.googleapis.com/ajax/libs/jquery/2.1.1/jquery.min.js"
                     }
                 ],
                 "summary": {
-                    "wastedMs": 896.724
+                    "wastedMs": 1150.573
                 },
                 "type": "table"
             },
-            "displayValue": "0.9\u00a0s",
+            "displayValue": "1.2\u00a0s",
             "id": "bootup-time",
-            "numericValue": 896.724,
-            "score": 0.96,
+            "numericValue": 1150.573,
+            "score": 0.92,
             "scoreDisplayMode": "numeric",
             "title": "JavaScript execution time"
         },
@@ -450,16 +456,16 @@
                         "numRequests": 18.0,
                         "numScripts": 4.0,
                         "numStylesheets": 7.0,
-                        "numTasks": 440.0,
+                        "numTasks": 107.0,
                         "numTasksOver100ms": 3.0,
                         "numTasksOver10ms": 7.0,
-                        "numTasksOver25ms": 4.0,
+                        "numTasksOver25ms": 5.0,
                         "numTasksOver500ms": 1.0,
-                        "numTasksOver50ms": 3.0,
+                        "numTasksOver50ms": 4.0,
                         "rtt": 0.8639999999999999,
                         "throughput": 1398339.461891128,
                         "totalByteWeight": 160738.0,
-                        "totalTaskTime": 1411.2829999999994
+                        "totalTaskTime": 1548.5690000000002
                     }
                 ],
                 "type": "debugdata"
@@ -624,16 +630,11 @@
             "title": "Browser errors were logged to the console"
         },
         "estimated-input-latency": {
-<<<<<<< HEAD
-            "description": "Estimated Input Latency is an estimate of how long your app takes to respond to user input, in milliseconds, during the busiest 5s window of page load. If your latency is higher than 50 ms, users may perceive your app as laggy. [Learn more](https://developers.google.com/web/tools/lighthouse/audits/estimated-input-latency).",
-            "displayValue": "320\u00a0ms",
-=======
             "description": "Estimated Input Latency is an estimate of how long your app takes to respond to user input, in milliseconds, during the busiest 5s window of page load. If your latency is higher than 50 ms, users may perceive your app as laggy. [Learn more](https://web.dev/estimated-input-latency).",
             "displayValue": "20\u00a0ms",
->>>>>>> da334b8f
             "id": "estimated-input-latency",
-            "numericValue": 317.2489999999998,
-            "score": 0.0,
+            "numericValue": 16.0,
+            "score": 1.0,
             "scoreDisplayMode": "numeric",
             "title": "Estimated Input Latency"
         },
@@ -688,9 +689,9 @@
         "final-screenshot": {
             "description": "The last screenshot captured of the pageload.",
             "details": {
-                "data": "data:image/jpeg;base64,/9j/4AAQSkZJRgABAQAAAQABAAD/2wBDAAYEBQYFBAYGBQYHBwYIChAKCgkJChQODwwQFxQYGBcUFhYaHSUfGhsjHBYWICwgIyYnKSopGR8tMC0oMCUoKSj/2wBDAQcHBwoIChMKChMoGhYaKCgoKCgoKCgoKCgoKCgoKCgoKCgoKCgoKCgoKCgoKCgoKCgoKCgoKCgoKCgoKCgoKCj/wAARCAH0ATgDASIAAhEBAxEB/8QAHAABAAICAwEAAAAAAAAAAAAAAAECAwQFBgcI/8QAUBAAAgEDAQQGBAkJBQYEBwAAAAECAwQRIQUSMUEGBxNRYXEiMoHRFBc3VZGTobPSFiMzUmJykrHBCBUkQlclNkeC4fEnVnODNUNTY3TC8P/EABsBAQEBAQEBAQEAAAAAAAAAAAABAgMEBQYH/8QALxEBAQABAgUDBAAGAgMAAAAAAAECAxEEEyExURJBUhQiMpEFQmFxofCBsTOS0f/aAAwDAQACEQMRAD8A+kQAAAAAAAAAAAAAAAAAAAAAAAAAAAAAAAAAAAAAAAAAAAAAAAAABE/Ul5AT9SXkAJAAAAAAAAAAAAAAAAAAAAAAAAAAAAAAAAAAAAAAAAAAAAAAAAAAET9SXkBP1JeQAkAAAAAAAAAAAAAAAAAAAAAAAAAAAAAAAAAAAAAAAAAAAAAAAAAARP1JeQE/Ul5ACQAAAAAAAAAAAAAAAAAAAAAAAAAAAAAAAAAAAAAAAAAAAAAAAAABE/Ul5AT9SXkAJAAAAAAAAAAAAAAAAAAAAAAAAAAAAAAAAAAAAAAAAAAAAAAAAAAET9SXkBP1JeQAkAAAAAAAAAAAAAAAAAAAAAAAAAAAAAAAAAAAAAAAAAAAAAAAAAARP1JeQE/Ul5ACQAAAAAAAAAAAAAAAAAAAAAAAAAAAAAAAAAAAAAAAAAAAAAAAAABE/Ul5AT9SXkAJAAAAAAAAAAAAAAAAAAAAAAAAAAAAAAAAAAAAAAAAAAAAAAAAAAET9SXkBP1JeQAkAAAAAAAAAAAAAAAAAAAAAAAAAAAAAAAAAAAAAAAAAAAAAAAAAARP1JeQE/Ul5ACQAAAAAAAAAAAAAAAAAAAAAAAAAAAAAAAAAAAAAAAAAAAAAAAAABE/Ul5AT9SXkAJAAAAAAAAAAAAAAAAAAAAAAAAAAAAAAAAAAAAAAAAAAAAAAAAAAET9SXkBP1JeQAkAAAAAAAAAAAAAAAAAAAAAAAAAAAAAAAAAAAAAAAAAAAAAAAAAARP1JeQE/Ul5ACQAAAAAAAAAAAAAAAAAAAAAAAAAAAAAAAAAAAAAAAAAAAAAAAAABE/Ul5AT9SXkAJAAAAAAAAAAAAAAAAAAAAAAAAAAAAAAAAAAAAAAAAAAAAAAAAAAET9SXkBP1JeQAkAAAAAAAAAAAAAAAAAAAAAAAAAAAAAAAAAAAAAAAAAAAAAAAAAARP1JeQE/Ul5ACQAAAAAAAAAAAAAAAAAAAAAAAAAAAAAAAAAAAAAAAAAAAAAAAAABE/Ul5AT9SXkAE87kt14eDTo169S2nVW43Fv0ccVjzNyo8Qk9eHJZOPtnKFnUh2c9+TaS3XzSM3u9OlJcLdveNulcQnRjUbUc6Yff3GWE4zjvQaa8Dj40J0Xbykm4qWZY1wzPYxkpV5tNRnNuKYlpqaWElyxv+7iudy6qQqyioRWU8GeVWCipOaxLh4mnP0bq4lKMt2UN1PGcvC0MUadSl8HnNTUUnndWXHJN9m+Thlte3Sf89G7WuoU3Tw1Lfa1XDHeI3MJXHZLuznx7jVqwVP4M4RqbkZ51WvIv6Svpvcmt+nhacHoXepysNuni/wDbbVam5OKmmyquKMmkqkW28JZNO0hjcjVjVU6cspJaeZk2fTWJ9pT9JT3lvREtqZaOGO/Xs2qlWFNpTkk3wzzI7elmS316PHwMd9TdS3e760fSRgpUanwqMpZxOO/Pzzw/kLbuxhp4ZY+q1uOrTUt1zSfmYI3O7c1YVZRUI8Ga/Z/nq8Kyq4nLejurjqWaca105RliUXFacWTeuuOlhN536f8Azs31JOO8mmsZyYaFzCr2jykovn3d5NnCVO2hGeku7uNKMJu2uKahPe33Lhy0La54aWNuU393IKtTcZSU44XHXgY611Tp0pST3mtMeJq7kJ0t5qtvOKjJ44ar6SJxqytqqlmaTWJY1aJ6q6Y6GG/Xy3u2pqEZOSSfASr0o4zUisrK14o062869Gq41FT3N3KjquJE6ajVtlGFRwi8vejnTJd2ZoY9N7/vVvxqRnDfjJOPeiiuaLaSqR104mSEYwjuwSiu5I4mn6dm6cYyc3UysLw7xbszpaWOpu5SdanBtSmk1x8BOrCGN6SWVn2HH3G/vV4KEk8LVRb3sETmoTpttxbo7r3k/IepucNLJ1/3ZyPbU93eU4tZxo+ZaMlOKlFpp80ca47sbedKUp04NpuK1T8jdtYxhSagp7rbfp8RLu56mljhN5WYAGnAAAAAAAAAAAAAARP1JeQE/Ul5ACQAAAAAAAAAAAAAAAAAAAAAAAAAAeqeuPExW9CNCLUJSabzrgygLMrJsGKdGMqjmpSjJrDxj+qMoBMrOytKnGnFqPN5eebLAAttu9AAEAAAAAAAAAAAAAET9SXkBP1JeQATkoQlJptJZeCnarMFuy9NZXAtWTlSnFcXFpGBUpKVJ7rajFqScs8iV0wmNnVsbyUVKXop44kQmp72M6NrUxOlJ2lODSco7unlgxyoTbk4pRk5S18GtBuswxu+9bZE5KEJSfCKy8GsqGXDNNJb2ZJvPLBNOjKKnvRzJxcc73rDc9GM9/8Af22U8pPvAXAFcgAAAAAAAAAAAAAAAAAAAAAAAAAAAAAAAAAAAAAAAET9SXkBP1JeQA4zpVtmHR7o3tLa9WhUuKdlQnXlSptKUlFZxqaFTphs2jcKjWjcQar0rWrJ08wo16kVKFKck8KT3o+GZJNrKMnT+eyo9DNsR6Q3UrTZNa3lQuK8E3KEanoZSSeuZLkzzKHS3q4lcVp1ul9atRubmhe3NGdtNRrV6O5uz0prGezptpaPcXDXNmNvaJcpO9eh2vTrY1xTo1IyuIxr20bqlvU9ZxlVVKMUl/mc2ljxOL2n0/js3b0Fd2t3T2VGxuLivF2ku2ozo1YQlJvOHTSk3lZzjRs8+htLq17Hs3032g406Ko22KLi7dRrqtBxao5bjOKw3nK0eTkNp9JegO1IVnfdOL2tVr7OrbNq1XbPMoVXFykkqWE/RSWFjwbeTXLz8VnmYeY9EuOnWyqO0qliqW0KlaF18CzTtZuMqzp9qoJ824ap8O9oh9Pth/AI3salxK2jbwuq81Rf+GpTk4qVRcY6xlnjjdbeiydAh0o6v43yuvyyruotow2lh2ssOpGh2CX6L1d3255mnb7V6tqFjXs49Lrl293afAryLt5f4ilvzkk8U9Gu0nHKxpLvw05WfinNw8x6i+mmyoK8dd16MbOvVoXDqRS7Ls6aqSm8PO5utNPnvLvRtbF6T7M2xaX9xaVJqFjNwuFKOsMRU86ZTW609M93FNHnW0elPVftC72xcV9t4ltSyVjXUKVZJQSa3o+hpJrdWf2I9xvbK6xOh1ns2tbXPTW6vq1WG58JrUJRnFYwt1QpqKfPOMt8eReVn8ac3DzHZK/WDsO32VR2hWqVo0a0JVaS3U5VKcYxlKccPEklOPBt5eMZ0Mm0+nGzrPZ95eUKF5e29tRrVHVoUm6cpU6faShvPRPHN4WU1nKwebWu1urywuoXmy+mNzs+9VWpUlVtrXdjKNSMFOPZuk4JN04y0Wd7L54Nun0i6voUtr2semV//dm041e1s3CbhGdWDhOak6e/l5bw5NbzzgcrP405uHmO92/TK1V7WheTqUpfB7OcLN277RTryqRilPOJ7zhjCS3d1tvux3fWLsO1g9+N9KpCFxOrThbSlKl2Dj2ql3OO9F+KaazlZ6FU231f1rn4VX6ZXVS7jStKdOq7Zp05W05zpzSVJLOak009GnjxIutsdXdzVr1pdLbiFa5pXlKvOFvL847lQU5YdPRpU4KPco65HKz+NObh8o9to1IVqUKtKSlTnFSi1zT4Fjz6w60eg9nY29sukMaio0401OVvVzLCxl4hjkbHxs9CPn2n9RV/AOVn8b+jm4eY7yDo3xs9CPn2n9RV/APjZ6EfPtP6ir+EcrP439JzcPlP27yDo/xsdCfn2n9RV/CR8bHQn59p/UVfwjlanxv6Odp/Kft3kHR/jY6E/PtP6ir+EfGv0J+faf1FX8I5Op8b+jm6fyn7d4B0ldanQx8NtRflb1fwF11n9D2srbCx/wDjVvwDlZ/G/o5uHyn7dzB05dZnRBr/AOMw9tCqv/1IfWd0OXHbdL6qp+EcrU+N/RzcPlHcgdKfWn0LXHblL6mp+Eh9anQtcduUvqav4RydT439HO0/lP27sDpHxrdCvn2n9RV/CR8a/Qn59p/UVfwjk6nxv6Obp/Kft3gHR/jY6E/PtP6ir+Ej42OhHz7T+oq/hHJ1Pjf0c3D5T9u8g6N8bPQj59p/UVfwj42ehHz7T+oq/hHK1Pjf0c3D5T9u8g6N8bXQj5+p/UVfwkfG10H+fqf1FX8A5Wfxv6Obh8p+3egdF+NroP8AP1P6ir+AfG30H+fqf1FX8A5Wfxv6Xm4eY70DonxudBvn+l9RV/APjd6DfP8AT+oq/gHKz+NObh5jvU/Ul5A6HPrd6Dbr/wBv0uH/ANCr+AE5WfxpzcPMYuv9Z6oukC/Zo/f0z4yjE+zuv35I9v8A7tH7+mfGSeGezhPxrycV+S8UuRKIjqSng9e7x2LF0Y1ll0VlePEskURkRuWM3daK9pZIprzLLPiX1Q2q6WhOEiIRk3pGXsRsU6Si4yrQqKDfdjPtM3OYzerMLldoxYJWMndLPZ3RSrQh8LltOnUaW92VWm148zbpbG6HRhu0Km15z/bqU0j5ef8AF5jdro5/+r34/wAO3n/kx/boPok6HbNo7AozrxezqVSNBrVVJKUs+w5Wy6JbN7KNS9q3NJJLe9BYz4M9mPH6eWMyvT+nu4XgtTfadXRVBKjvvgykN1ySUd5+R33pBsrYFvQpUrWd9UnwUY7km2/JnR7q9srGu1G3ud6L4VVuHTHi8L1ZvB6jlrOjJ04/7Fdb9p7+pyFK3guOwZRfi3j7Tr8OnVxTe6reHZJYSzr9JrXnSyd3xhWpv9iTE4nC+7V4TUk7f9O5SnCjTyraFDw7RI4u6v8ATSWfKWTqnw+M3+clVjnnNMywmqi/N1YS8mdMdTC9q456epj3jkq1zvt6GtKS5mvieOKftJ9LmdZlHCxlbjkrLHcymWGxulHhkYWBvEOeOA3INEYwHIjeyxuqMZIaDnlld4bnVLRXAcyHIm6zc8irT7w5IhtY1Ju1N1WvEhp50DkRvGd1Q+AIlLQE3afY3X9n4o9v4Tb3aOi/9emfGjqPKi6csvmln+h9j/2h5bnU50il3Roff0z4ljfSUViTTXBnyNPOYzZ9jPHeuWUJrWcWoeMH7iI1KEE25Ns0IbTqRhiU5P6TJ/eCmtIKT8GzpM453Cs3aWyn6Tnh8Fk2LfcrS/Nzln9V4Zx0ruM2u1jKD/ex/MSrRxilNr97Df8AIetLg5OcK8X6sWvav6FqUqlTKcYwffnT+RxkLyMV6blnv3Syvop+hLHhu5/qampPLN0/6ORnTuUm41INeeDWTuIPfc4fWN/Zkp/eEIYcqqw+OP8AuRO/pqUXGvlPkLtfdcZZ2jkI3t/hOE46d0o+8yrbu1KTW7Ufl2v9MnCTvIyl6LTXkjPTrzecy3kvBf1MbY+1btyndzH5R7Si3vQk88XiLybFDpReUmpSp10lr6MEvtwddndU970aKcl+wv5oo72MNeyqeUZyWCW+27UlvXZ2+XTW5nL0rm+jphcMr2rBpVtu21SW9XrXdSXFuqm/tbZwLvFUwt65hp35X2orTrtZc06kuWWTp7T/AAu+XvW9X2r6e9a1HDXPpSf/AFMi21VcHGs6dWEnmS4588nDzU6st7DT44NiE6m6lOlCSXfhMS5bplJ71zVLbVmlvLZtupeFM1b3bc6s26Fd2sGsOnCnH+ppTrUm1v0KEcdzw/sKxhbTeY7sF3Oeh09WXlzsxZrfaVxRjilfVYxzlxjCGpyy6SRqx3JWlCemN6VNZ/mcOo2e681oNrlGLkzBGtHLVKlNeLWP5k9WWPuenG+zcnbU6lZ1VXqUd553YrCRsUtyP/z68sd8TjXWrNehCSa8WWjcXsVpTnFd6iMdTbsmWEy7xykasXLCqvPc4vP8iaspRi/TTljRYev2HDVKtSp+klnH6yaJi51H6O9Nr2m/qcuzF4fD3jkKdetuN1aOH3IwVdoqGjpyz3GhUhKD9JSh/wAuCMvhCefNsz9Tn5b+n077NyO0ZS17NRXjxIleyX+eK8HE0dXnewvaUyk9HDHngzz8/K8jCezeW0JxeHGEk+cS9LaCed6DT7k1/VmhvZWIr+HUl29Xd3uz088Ms4jPyl0NO+zkneQT1znuWH/IO6hplyjnvi0cUn+zLPgXjVbTU95+behucVkx9Jj7N/4XSzjtI58y7nng8nDzlGTw5Je3UrGOHpOH0YLOLvvEvCT2rmd7xI3vE4rNbKdKeF3N5/mXhcVUsTjveKOk4nG93O8LlOzkXLxBqKvDHpb6/wCUG+dj5Y5WU9n2h/aK+RrpF+7Q+/pnw7urGjkff3WntDZuyugW1b3bezY7U2dSVPtbSTSVTNSCXHubT9h88x6wurXl1a238UPcfOwwuXaPpZ544968LUY8lJ6cy+8lhNKPjnB7pHp91av/AIbW38UPcT+XfVrjPxbWv0w9x15Ofxcubh8nhbmsrea+ktHEp6OHtPdF066tn/w2tfph7ify56ttP/De1+mHuLNHU+Kc7T+Tw3cUXmdSkvNmSn2S1dWg/ae3vpx1bf6b2v0w9xK6b9W3+m9r9MPcXlanxTm6fyeHzVKKT36b8I6mL4RGUv0Un5QS/ke9Lp51dQT3erq2S8HD3F49P+r1R9Hq9oJd2/H3C6Wr7YnN0vLweMK8/wBFazw++LMsLK+lJPsEl46Huken3V9jPxe0P4oe4yU+sToHFNQ6AUUvCcfcOTq+L/hObpeXhqsrneeYRWOPpoiOz681lTox1/zTR7r8YnQPH+4FH+KHuHxh9Av/ACBQ1/ah7i8nU8U52n5jw7+7r7lGlJeGv2kPZ+0Iyy6UEvE9yXWL0Ej6vQGkv+ePuHxidBP/ACFT1/8AuR9xZoZ+L+4c/Ce8/TwupRuI/pbdtLuyYZ1ezkt2CpS55gv6nvfxg9A8f7g0f44+4rU6e9X89J9X9vLzlB/0JdDU9pf8H1Gl5/7eBSurio8dpFrxgi9rVhFtVk5eMdF/I91/LTq5zn4u7ZPzh7ify26u/wDTy2/ih7jP0+t39K8/R8vElVtoZcYLwcJNMxVbmth9lcVYJ8pTf9D3H8tervPyd238UfcWj0z6u2/k8tl7Ye41ydW/ypNfSn8zwGd1d02vzs2v2Zv+pKvrjcanWryT/WWT6Ho9Kerypje6v7WLfDO77jJPpH1dp4l0Btcf8vuM8jWns3z9Hy+b5XnaejUlLd4cdTDGvUhJ7teaXdvM+j59KOrlZz1fWj89z3GKXSjq2i/k7s3/AAe4n02t4PqtHy+eFexeIzlKS8WzLK8g1inhew9+fS7q4T+Tq0+mHuKPpj1b656ubX6Ye4fT63hPqdHy8F7RuGU5fQXtrtxg41lFvk3yPdvyx6t/9ObX6Ye4Lpj1b8uri1+mHuLOH1p/KXiNG+7wmc6M5YjL0/COF9JWpSjGG860ccz3j8tOrn/Tm1+mHuH5adXD/wCHNt9MPcPp9X4n1Gl5eCOnlZpVabXngRpVYrWMX4uR72+mnVx/pza/TD3Eflt1c5x8XNt/FD3E+n1PifUaV7ZPAq01F43HBlZypY9Hecu6SR7++nHVzjD6urbH70PcVfTbq3/04tfph7h9Pq/FefpfJ8+uSXFYfmTGolxPoBdOOrdr5OLb+KHuIl056tufVxa/TD3E+n1fC/UaXl4AqqemF5p6g99l046tsPHVva584e4D6fV8HP0vL2f+0Es9UHSD92j9/TPi2EdD7T/tA/JD0g/do/f0z4vgduFn2uPE/kvFYMsEmVjoWWjPbs8WS7JSKlk8L+Rd2Vki+mmpWHLKJzlmpd0vRdYeUTErjKRbPdk0m9WxxJSxkiLlglNafaIlvVMU3qWw8aBNLg+IeMlN6PTi0iGuGNSyjks1jGjLsm6EsLUjTnxM0YrBWMdS7M7KZ0xgvThKcklxMig3qot6ckbFpZ17h4ow88g26tm02LcV0nu6PmchHY0bai3V1n4Gxs23urROnVnOM0s4zozNcVpyj6a1XNGLXWYyONnThGONEly7jRrySXrZx4mS7Ut9vLOOm+ODU6udy9oVJ68XqVk04rXUh5zlrgVbeeBU/qZ7yrw00RJPJV5xoDdL4rHcRrnQjefFcQpfSAbw8Mq5a47yW8vUo14DdUvPeVfHjljGeehVLDaMtRL0IljkTyIb01I1WNxRD9bVFslctSzyIkVfACWNcAzbWn2J/aA16oekH7tH7+mfGMEfZ3X/APJF0g/do/f0z4ygeLhPwt/q93FX7mVBMZQiet47vVs6l0kY08mRY5hlZPkWwl5lUvTLYydIzbVoZRfVrkRDx4Fo8cMpKRaSJimsYRZRXInKzgF/qh68ieMs4wGsovHTQrM3QmWT3nwLLXiVT8MF3LOjLD1SYRWVpx4CKfZthPDWntKzXf8AYNlQp2MM0U5NZzJcTfdtRjrGnFPwR0K02pc0pRjK4nGC7jslvtal2TdS4llfrI52V2xzm2zkL2MpRe68HXruVX0kng5OttCNShpLeZxF5dpauGSyFu7j68pttNZ8TRlHXVLJs1rjeb9HHkasm28m44qtPuKy4l2tSs3xCMb15FcadxaS0IeiQqqPOcv2Ef5e5lnwRGNRtuKN5XiRkuUwNjc0z4FXxaRaSS4EYyzNaivDQxy4syT0b1KMi7q47tCss5xks88ir4+JGpd1QS13dwM2j7F6/vkj2/n9Wj9/TPjNYWMH2Z1/fJHt/wDdo/f0z4zSPFwn4X+738V+S6x7SYsrHiTzZ693kvRbmXSMazyMkXwDFWi88iy4lYvUvE6RndZcyy5EQeORk8X3FQimuZLXArry4Fs8AbeVvIZ5IhcfIlPXUq91k8aPJOG2u4q+Gg5LiN2a25L/AA+cruMWcPQyPSwi3zehrL0n4llZvlnbaRlotOfpLPmcpszYFe8pKbkoxfeczQ6MU6bTqVs4Jco3MLXHW0c0dMPwNW6e7HEU14HZL6laW1HL3VJLGh1a+uIz0p6Ei5TadXH1Ja5wiq9Vh5yVeuUdHIc0u8rOfghJaZREktO4hVd4hvR8SeY0wCKvhqQmuRZ888CrWGl3hUYfMqn6WpbGXqyZJJAY3xIfeWZGMLiSjG2g9ORZlZcDNbl8qSaz3FZLXQtLzI55Iu/hSXAB8GgFfYvX98ke3/3aP39M+M45aPs3r9+STb/7tH7+mfGUX7DwcJ+F/u93FfkulgR1Ijrklcc8j1vJeqxZctCkXkyRKyslqiy4lUu56l4vHE3HNZSw+BfLZTeWSyytdCqtFssnnBRJvgWinpnQm+y7WrJrLzw7xScKkFKEsopWq4i4QinJpptlNn/4ekoSWVnkuZ5suJxmW2/R7sOA1bhcturYxqSsPgZ1GMlkmFF50O8ylm8eO6dxvprLXju2FLxyymz3TVxB1Et1NZN29pbljax74t/aaFtDFeKcW/JZNTJnbZ6daSpK3g6WFHGcGveXkKUXmSRSzrU52cHCLjhY10OtdJ61WNVejim9M54me9dcrti09rX/AG8nuSeMnGOSxnJhbIUtMHTpHmtt7sjeeBE29EmUjLjgnLNAuJPGLJb04FXoESlni8DdTfEiTWPEhaCETzwVks9xMtWVlpL/AKE3Ko8x0JxwyJPwI48RVQ8EPjqJY5FX3sgYwikn3k8WRIKq9SO8mXDQrp4mWlZd4JfDUGbW32J1+vHVHt/92j9/TPjNccH2Z1+/JHt/92j9/TPjJaHh4T8f+Xu4r8mSPPBKlxKRJR63jyi2fAutVwMfB8C6zjRFZXjnGhkizHBvuLpt+BqXZmxZasslh8ysc54Ep82NyLrisMz0Ytz4ZXMwQwpam7bTUZxajnHeYzv22umnPuj1KPQHZl9bKrSjVoye5mEZZWueUkZaHVta0KTqVp1qsIZ9FzUe/uXgdw6IbfpVNkWbq0qNytyC3k1vcXx/7nM7U2vFW1TsLSm6alNSeVletg/kGr/E+Ox1MsPXZ18v2/bbbF4L00saVhtiNGhRjRh2cWoxzjh4mXZuw51uwUovNanvxzzWWjZ6Y30dtbcpxlGKqwoxUoxed3B3voorahs6xqVW3Uowcd2KTzq2tX5n9G4LXyx4TTt77dX5rX0bnr5buobf6N17a3t3OnKKjFpJrxOuWtB21ZylHMlwPb+mu26O1LBQrwpU+zilvcPpPDOkW27e2qyhYtVZp+vj0fYe3S4jpvk5Z8Nb0xbsNupbSlZzp4UaakpczR27cQuKccNnUHta5jcdsnHtHxljU2YbWVVKNwnF/rLVHo09fC965Z8NqSdIzvj4GOTzo+XcZYuNSO9TnGcfAq468D0y7vFcbFVxLp6mLda8zIk+ZpjqtGXehl8yMcX9AzhasvSJZsnRtvkQw8Y4lZPC04jckRJ66jLb0ZL3XxK89CLZ1HxI9oWG+ZVt5ayF7C46kPwG9pqRki7dR4UdCr4BtMaYCyKviV5sltLQrjnkzavZWT0BD4cQYafY/X98ke3/AN2j9/TPjFcT7P6/Vnqk2+l+rR+/pnxhzPHwt+2vdxU+6LxRbIhCTzhZI3Wk8o9Ury2LJvJkXExxXLmZE1k053unm8F0l3IrHR96Zki86YKGq4jVF0mS9FqgbKxj4m1TS3cOcVPOIw5y/wCxW1tK11PdoQbeM66J+03L3YN1C1pXcYwqzhJPs4S13eeDlq6kxm27rpadyvZz9LZ1zaxg7KtUpZSbUJ6N+RuWv95XFV07i6uHHu3sZ+g4OhtuEHGM5V6GNHGSehuWm3KTq+jXqSy8LdTbf2Hi1+F4fO+u4zf+0e/S4nWn273Zyta0pW1vRuaFLcg01N41bTOd2JUU6U4Tt3OUlhTcniK56f1MNlR2h8GhKns+vG2c8ynVSzNcWkmchtWvbW+xalxKO7CCUlDGjeeaX9Tx5Zerpjej24SYzfKdXXOsK0qq2VWhOq4J+jiWYzWNfaeV16rm3lnqe1NqRv8AatsqNLFHtYNeWmfYecdJ7SNrtGtK3i1QlLRfqvjj7TvjjfTvWJqS30xw09SsZ5eO4mWSaVCpXqKFCDnN8EkJN270nVt7Puvg1db36OXFf1OdaUo7yaaeqaOCudl3lvT3p0m483D0sGxsq8VOEqNxUUYRWYuX8j16OpcPtzeHitGak9eHdyLg+a0Iaxy8EXjUjUp5pyjJPmmVzjR8T3S7vkZTaqz9ZJcETLDQx3lZGkqreWQ3pq9ckkPhwG7PUwiur8CSE02FkqOGSj4k664D4BrZTlzDDb4Eak3Jvuh6DONCMvOOZEtPMm7UmyreH3jeIeuMB8jNVEgRLgCK+yev35JNv5eNKOv/AL9M+NZ705JTTj3SS0Psnr+lGPVHt9yzu7tHOP8A16Z8cOtU3EovMXw8T5uj2fW1JLWOdGpRhKpGO9njOGv2FKNWFTeW/NT5rBmp18twfovuL0pw35PSEnzOm09nO3y09+S3o06spbrzhrJsUakKz0eJc01gxOjFVE5xqvX1s5z4aGSF/SnUUZ27zHg+DQxzyxrGeljl7NhYWE08mRPHmYp9pUqJ0a3F4UZpfzM0/hMaf56lFpf5oPP2cTvNee7heHvtVnNRTk+SMNG9hWrRp02t7i4tamF3EIVnGtGTpvhOL0XsMcba1jKVSjVqRk3lPjg4autll+PR30tHHH8urt8KtxTnTnGcVRT9WS4+GDsGzdqW1ao7eUIRqJb29zwuWDz5X9SniLq9pSX+bmbM4KtGM4Skp4ypQeJI4ydZlO8em2WWez0GraUpVakHTg4T3ZrweqM2zrShb1IPs4rdlnhzOi0L/a1LEY3e8s4/OQTZtK/206eY16WJc1T1XsOuVxss27sT1Sx6td7W7O5p3VSb7KFNqS79c+88y6Rbdq9INoOcFGNrCT7OMdFjx8TTlXva0ZRub+rJNOOEtNfA17exo0XuU603FPOHoeXHh+u+z2W55QtL6aqblGeK1GXaUtfpizd2nCje7Jua0UmrirTcU1+jl6r+04LaUqlpcupCCxlOM0+ZyFrcUZVYJy/wt04vj+jqp5+09Wneu1eLVlx6xx9h0buKlZ/CnuJPDiuLO0W2zKFnbzVGmoy3Xw4t4OQlTxV345w+OOB0XpjtS8tdqulb3EoQ3E8I7enHSnq2ccs89W7buxdF6NeWz6i2kp9r2jx2nHBbaXR22uU5bnpfrR0fuftPO/71v5zipXdWWX+set21XetIzWuEs5GGeGpNky3wu7zFVY2N9Uo0nJqEt3VJNnLU6qlut6p65OvbWlJbYrbrz+cbWuU1k2Nn3PZpxrNxy+D5ZZnR1vTlcb2TX0fXJlO7nsxevHxEjWg2kpJ+1GR1eR799+z596dF93Qo2uGpLmpIhcsFKjTv4lJJrOC1ROCb5rXBrO5UFTU+E9W3yOWWpMe7pjp3KVlWq4kZ1Jw0RlG92RkPvyQ2VlwJKsS+8pN5Iy8kZJRGcEPV8Q2Q2lhEUk1wBWTxF6ALI+zevuSh1S7fk1lKNHT/AN+mfG7ud+DpR3JJrOMf1PsXr/ipdUXSCMnhONH7+mfGEJU6VaFNx3J9/JnzNK7Yvq6k3rLGzhCvCTnnTgnwZu0oOFL0YqeeLbzoadvbOpWnUU5Rbfq8jPNV6dKTp5zzUf8A+4HaTbq5ZeGe3oqlVlKOVGfGPFGK4pT3+1oqLktU+a/6Gq76dvUc3SiozWXjOPtZs2N5Tqxk5QjFOWMJ6vyFuOU2Tazq0KO0d1uFxGLlnGWtUb6uYV6Cp1KsuzWilHSUSL7ZdCvipjck+Eo6pmvY2D7XsbneUXwnT1+lHP05YOm8yjXu1Vs4tVIqvbSekn3GKhCLeaEmk9Um+ByNWwuKXawq0+2pYwmpfal3mjG2pQi3SqzjNa7k46mLGpdmbLxq8S8S1K8kp9nJ7r8zBVuHTxG4ho1pkw11TqrNOSi1qkzO/s1LO7m43sKTSVxUT75rKOU2ZtKdC5pVZ0o1aSfrQfI6fSuWm4VoJLkzahczpa0Km7pqlwYXLzHebrZs6k5yoVdyDw0sZ0ZihsmUZx37iTT4tY7jrNhtu4o1U3LeSWHFvRnLVOkNa4hCNCFvSnFa9onr9p6vXp3q4W6k6StLpDQjs/DlXnNTm1uyeUatjirSa07NvOIvVeSNava311UqVqsY1FvN4jwT8DHUo1LapGXp03hcNPM4b/dvs31s2rtVHb93SpQp/B41ZJeu54z5nCbZta+17tXM9yk91R3U8mOjf1+xwqsnPV4qRUl7C0doz7Nydanpxj2Z0upLNq5zTuN3jTjsVrDVV/Qdho7T2m4dk7iMKaWMxhg4ZbYcdXOK8FD3kz2mqtRSlcSgnokoozMscezVwuU6sk9mVZSbbhUWrzwZuRqKlKEbi33oRXNa/SZLatVqqEaN5GMu6cFqbdKpKpGUK9KlWklxjLdf2nSXFi45ezi5tTnUqxi4r9VcMFZtKlOplPdXDByMaVpN7sZujUecxmuJh2haVo0KsYtSjKGNOZ19eUx+1yuljlfuaGz7iVVOs8KK03TJUuYuLlR1aTeDjbCFWNo5pKnyW93ox17tqMnFqNRLGq49555q549bXe6GGXTZt0doyqVdxxjl8UzWm50q630uylnGeBhpuFzThVjLdrx49zN2MPhNFwq515dzJ6rlF9ExvVr2lerTg4ym3OnLdXimbtpVlXg5SwmnjRcTia+/C43k28LDXNl7e/7OE3BL0nnBrS1fTfuZ1tL1z7Y5deXtIl56mvbXcLhavckuTMzTaTXBntxzmXZ4MtPLD8ohSeSsvAN6kZyaZTyKvXki2VgjkFirWEA3lYBlvfZ9g/2gqsn1Q9IFhcKH39M+LqtSU61OLegB8vD8X1cu7dVxUjTaUtEgpyqU5SlJ54aAHTG1z2Vi9+hmSTwclTt6cLSMlFb0nqwDWHuxezRnXqKlUak1utrC4F9lXNSXFr0sprABr3iXs5ahU36FOUoxbfgYK1vRq0lOpTi5JpJ+0A6ZTdMb1bMrO3+D4dKLXc1nBxV/s23huygpRy+CegBzzk9LUv3OIcVG5lS9aC/WMUpOlndxpwyAed392dt1IOT0ljOUVoV6koPL4AAbFC4q7ram013F7m5q1oRlUllgEiSMDqyjOKT044MqaqxlCUY4S4pagCLe6J0oR3YYysZ14mO2pRlUUnxUsABqOSo012NWeZb0c4eTDHNO1VSEpKUnq8vUA6Vi92eNxUluUnjcxjBmldVrSUY0pvcno4y1QBcL1TKdGjFb1Ksm3iOGvtNKvFSt3N+sn9IBm9jH8mC2bg5RjwcUzajNz3k3jHDGgAx/Fc+7FcSdOpRqR9ePPvM9go3SrRqwjxymlhoAt7pVr9JU6aSWixnGpr29ecKscPThh8ADN/JnaWdXJ54vC4lW9QD6ON+14M5Jndkbw33jkAVmq7zfcACmz//Z",
-                "timestamp": 295323819462.0,
-                "timing": 8586.0,
+                "data": "data:image/jpeg;base64,/9j/4AAQSkZJRgABAQAAAQABAAD/2wBDAAYEBQYFBAYGBQYHBwYIChAKCgkJChQODwwQFxQYGBcUFhYaHSUfGhsjHBYWICwgIyYnKSopGR8tMC0oMCUoKSj/2wBDAQcHBwoIChMKChMoGhYaKCgoKCgoKCgoKCgoKCgoKCgoKCgoKCgoKCgoKCgoKCgoKCgoKCgoKCgoKCgoKCgoKCj/wAARCAECAJEDASIAAhEBAxEB/8QAHQAAAgEFAQEAAAAAAAAAAAAAAAIBAwQFBwgGCf/EAEwQAAEDAgQBBQoKBggHAAAAAAEAAgMEEQUSITEGExRBUXEiMjZUYXSBkrLRBwgjM1ORk6GxwRUYQ1JilBYkY3Jzs+HwFyY1VVZkov/EABsBAQEBAQEBAQEAAAAAAAAAAAABAgMEBQYH/8QALBEAAgECBAUCBwEBAAAAAAAAAAECAxEEE0FREhQhMWFSoQUGIiNCcYHwMv/aAAwDAQACEQMRAD8A6TQhCAEIQgBCEIAQhCAEIQgBCEIAQhCAEIQgBCEIDUCEIQG30nKM/fb9adYuna04pKC0W10so2dIQUk29DJggi41ClYwHm2IhjNI327no1Vc1t2yPZHmjYbE3sT2JcrpPQvErXtcbNcCfIURvbIxr2m4IuFjYXOZX1BjZmNjpe3SlyRhxX8GUQrMV0ZpjKQb3tl8qY1TgXsLAJA3MBfQpcmXLYukLG0tRLzWaTKHG5NyfyT0tQWURkmBIubG+pN0uadFov0K1ZUkyNY5ga57czdd/IqTa9z2ksgcbGxsUuRUpPQv0JXuLYy5rcxAvZWYr705lEegdlIza/grckYSl2L5Ctm1N9XNAZkzkg3slZWX5MuZlZIbNN/xUuMuWxcte13euB7CmWKp3OjrKkxszWvpe3Sr+lnbURZ2i3QR1ImWdNx6rsamQhCpzNvLHQteyvklMT8hvbRZJCjRuM+G63LBlO+arM8rcjR3rTuqTIpIqaeAscXOPckC4PpWUQljSrP/AHgo0kZhp2MO4GqtY2virJ5HRvLXXAsL3WQQljKm7u+piOZS8zOnd5s2XyK5haHtOWm5N2UglwtrboV8hLG5VnLuYylZKKSaIxOBIOp06ErYZZKDkuTc1zDfutLrKoSwzne9vJYUoFmE0xa9o7pxFvqRhjHxiRsjHNJNxcK/QljLqXTW4LGtoyZp2nSMi7eq59yySEsSM3G9ixgpncwcx2kjx09HUFTpI7Nax9MTID3xGn1rJISxrNfXyY6Jr4qmokdG8tdfLYXvqq2GwOhhOcWc43t1K7QliSqNqxqBCEKnM2+hCEAIQhACEIQAhCEAIQhACEIQAhCEAIQhACEIQGoEIQgNvKwEpFNNd0heCbGx0t5VfqgKe0MkefR5JJt1qM6QaXcInfKtaS8nk76nQpKiZ952NFg1mYOB1VVkJbI15dezctrKJafO95Dy0PblIshU43uxRUhrSHtcHAD03RzrQWjcSXZbabofS5iSXkGwAIG1timMLiWF0hJab7J1H0ENqg57W5XanLfqKanzfKZyT3Zt2KGQFryWyODCc2Xy9qqsaW5ruvc322QzJx0GQhCpgEIQgBCEIAQhCAEIQgNQIQhAbdccrSbE2F7Dcrx3D3HtLi+D4fVmhrIqrEJJ20tEA10kjYnEOdvYAAC5JAubC9xf2RNhc7LWmB8FV2CvwKogxWgmqMHfVxxMc0sbPTzvzua83OV4IaQQCO5Isb6AejouOcGr3UzaJ1RM6ppp6mMCKxtC4NlYQbFr2ucAQbbqHcdYQcLhxCnbWVNO+jjxB/IQFzoad/eve3fWx7kXd3J00XnY+BqqiqqCtw3F6BtaDXmrM0Jcxxq3te4sAcCMpYAATqN1HD3BeM8NvoDg/EWHgfo2nw6tE1KXB3I5gyWMZ9HZXEEG4O/kQF3hXHHNeIsdoMafVSwR4vFQ0s7KU8nEJYojGx7gNy95F9TqL2uFkZfhDwSOpMRZiRArXYfygoZcvOAL8nte5tposTW8IYhOcXyYjh/9dxqkxVpeXXa2Dku4Nty7kW6jbMdNEO4RryQefYd4Q/pzvnd7b5rt/i+5F5/3YM9BS8a4XVwQGmZVyVc9RNSsouSyz8pF84C0kABvSSbajXUIoON8Hr6nCYaV07jiT5ooXOjyhssV+Ujfexa8WOhGttLrztFwbW0eORY1DiFCa6DEayrZESeTkhqQ3PE47hwLGkOAO22qr1XAcFVwvJQOxQQYlJijsWNZBYclM+QueGC+gyFzNeu5QGSr/hDwLD6BlZVvqI4eQbVSfJ3MULnFrZHAHvTYkWubAm1lncXxqjwulpZ53F4qpmQU7Y7Xle/vQCSBqATqRsvL4lwxVxcTnE+Hq/Cqenno4qOop6ym5YMEZdkfHZwsQHkWOh0WX4qweHHMEhw2bmVZTB7ecRVg0nYGkbt7x18rg4DQhAUMX48wTCKYT17542tgbUztMfdU8TnFoc9u41DtBc9yTawV1LxbhzaxkMTKqojdUto+cQRZ4mzFuYMJGu1tbZQTYkFeSwzgjFsGq6efDceoKl0lFHR1ZxKAzn5Nzyx8Zzg3AkLbOJuACVluH+HsVwPGK5tLj1I/A6urNc6OSC9S17rF7A8ODcrnC98txcgdBACYTxozG6Ph6t/rmFNr8QmpmQPpxKKgMEoDS8XDO8zXve7SBcarKU/G2Dz1FGxjqgQ1zpI6OpMJ5Kpey5c1hGpNmutcDNY5brzuHcHYjRUOAURxLDZafCcUlrmHK5rpI38r3J1IzWmOu3cjr0qYTwXNQ4fgOFS4hSTYbgNW6ro3aiWSweImP6AG5zdwvmsNBqgM3w3x1g/ENXR09AK1prKd9TTPnpnRNmYxwa/KTuQXNv2r1S11wlwfWYJUcKmfEKCWLBqOppX5MwMvKua7ML7WyDTXcrYPLRfSs9YICohU+Wi+kZ6wRy0X0rPWCA1IhJyjP32/WhAbN4s14WxnzKb2CuBWRjqXfXFfgvjHmc3sFcGNXswqumcK2hDYwqgaAFHQm6F7UcBhZTfqUAadKkKoyMAmGigFMEBI7AmAUCyYehaISG3UhtkAjZMHBUAG69CnKi6kFLgkN61OXyKpT081S4tp4ZZX72jYXH7lUkoa+MaYfWOd0DkXD8QuU8RSg7Skl/TcaU5dYplANJ6FORXEOH17wCaCrBPRyLj+SmooqmmIFRBLCTqBIwtv9aQxNKbtGSb/AGJUZx6yTPPZUJshQsXRo7v4r8FsY8zm9grguxIuBfsC704r8FsZtvzKb2CuCLzNZoy57AvHQk4pneorlQZuokpnODe+BHaCljgmnbfm5ud/93CZzDA20kUw7W/6rvmSMcCAPGW42UCeL9/7lD6prWi0buwsIVHnbY3fMg36wf8AVHWaJll617SNDoqnRfZWUU0Mr/lGRsJ23H32srl1OHaske3yNc0j71pVX+zLporNN9jdPbrKsCyaMi0unlY33quI+Ub8o/uvI234FXNewy1uXFwBcuFu1UxUQE2EzCeq6tpKEgEsncD/AAtP+qo8hI1pPLuNt75vcsOtNaFVOO5mY4S9ocHtsfSryGizC5qqdo/icR+S80xhcNahgPU4kJslQwHk5m262lxHsrLrTZrLge3wYVlDVienqYTl70wTtufQV6mn4tx5jWllRLaxAvyRWnBNVDephP8AeJCZlVWXs3knn+F4K8lbD0K7vVpqT8pHWMpRVoysbpZxVjszQyapeGbWvGLK1xGmGINjdiFeyRzT3GaYEDtFlqmOuxFhvzZrrdbQ5VDjFSHAyYewddg5v4Fc6eCoUnxUoKL8I26smrSdzPfo+m8YpfrQvH/pF3i3/wBlC7Wl6jN47HfHF+nCeNH/ANKf/LcvnrHVhvc6AdQ0X0K4w8Esb8xn/wAty+dgjd0WKxFtdisvGVrmvuZLt6rK4ZiXdGztO1Y1jCc3dNFvInbGzTPbtXRSkZaRkXYgNXCME/3il52ya2djx2PVq0tYfkzayh+WR3dAOPWQreRLIvOUa0EQyvaTvmcPzCpxz5CeUeD2gFUHNaDZrfSCpIJ71pt2q/UOhe87hPeyAu/u7fepZWkuy8qLdRbb81aCC/7IuHlCrtp2CO3Iv9BsPwWryJZF1ztsbgHyAA9IBUTVLW5XtmJB8tlZOpGA3fE2w6CqeSlJtZgH1q8TXclkXs1bcaSFxHQSD+SRlQ62ZryDe1tFbO5s2xGUnqCjlo2/Nxu9AWePdlstjJ85cxhdI5xHVYK3fXRkmzI3g9bLH7lbsnDwbteO0FVGOGU2bp/vyKcSepUt0BrKZmroA4+SRzbKqa+neBlfUR9khNvrVAh5HcxOIU8o4acg63aFOIv8KPKR+NTf79CFS5T+zchZuU+iuN0bsRwavomPDHVNPJCHEXDS5pF/vXM4+LHiw24jof5d/vXR/FhtwrjJG/MpvYK4EZNN9LJ6xVpQctSTlwm7T8WTFejiKg9NO/3qf1ZsXt4RYf8Ayz/etMMmm+kk9Yqs2aX6R/rFd+Xk/wAjnmrY3B+rLjP/AJNQjspne9S74s2MOIvxLRfy7vetRCWU2+Uf6xTiWUH5x/rFVYZv8iZ3g21+rPjAsRxLRAj+wf71V/Vuxy1v6T0X8u73rUIml25R/rFMJpbfOP8AWK1yj9Qz1sbZ/VqxzX/mml+wf70w+LZjdwf6UUn8u/3rUollv84/1imEst/nH+sU5R+oZ62NuO+LVibx8rxLTyHywO96VvxZKod9jdIT/hP961MZZbG0j/WKlk0tvnH+sU5R+r2Gf4NvRfFsq4zduM0HpgcfzV1H8XesYf8Aq2G+ilcPzWmWSyt/aP8AWKkzS3+cf6xTlGvy9iZy2N3H4AK3KAzGaRvZAVB+L/iGWwx+mHWRAb/itKGWT6R/rFAmlP7R/rFa5WXq9iZy2N1s+ADEmCzeI4gBtaEqoPgExA/OY7TP7YnD8CtI8rLb5x/rFHKSkj5R+v8AEU5aXq9hnLY9t/wnn/7hB9m73oWs87/33fWhcsmW/sazFsd38WeCuM+ZTewVwIwLvzizwVxnzKb2CuBWhZw2pqroVGjRVG7BK3ZVG7L3JHnZUGylKFJRIyNa6YDo6FANtUNJJvZaBUb12JUjc6Jc1lIN2hVAYbWOyZo8iiw0U3KpCQNQmGg1SNvfdODbfVAySmAsErSLEHpTXGwVIQR1qTaw6UXCkC42RAwunUhPlQvPY6nePFngtjPmU3sFcDtC744r8FsZ8ym9grgloXmwq6M7VtCowJ9lDNlJ2XsRwYwKm4JUDZT0qmRwApGigJiNEQAC5T20shveqQ03utEGaddBdMCSNlDRcqW9SoBoCY2Jv5EBljdMNkBDT0KSANVKDfoQhAsSnBHQpaOvdSQ3TRVAwt0KcoQvOdTu/ivwWxjzOb2CuCmgjoXevFfgvjHmc3sFcGAmy82E7M7VtB2oIuhuymy9hwJaEwFkrEw3VIxwmG26gItrui7kHB8qZpSehO0LYHabNU7i4UNBITAdCEJvrZTa40QLdSkbIQBtZPfUW0VMGyZvdGyoHvY3Ug31SAG5CDcWsgMShRfyoXn6HU7w4r8FsY8zm9grg1oXeXFfgvjHmc3sFcGNK82E7M7VtBimGygDTVT0L2JHAm1gmAJ26FAFwpVRkYGwT9qTYJ2i4RdwO3UJthdK3ZS3dbIOy9k6QO12TXPUgJ3Q297KBe6a9ihAtoVI01RsEr3tZG4v0t0qXsUdpN1N1EeV4BabghMQOtLh9DDWQpQvOdTvDirwXxjzOb2CuDG2C7z4q8F8Y8zm9grg0AXXDCdmda2hNzZN0apT1pxY2XrOAMOhumGqLDKgDqKqMjNTgXSj0KQTfdUDi46NFUba+ypg30T6HW60iDXAPQpBtuFTtqdUwc46FUDE9SAT1I26EwN9bWUuCWkEd1orPE52S07oWAknpWbwfB5cZqX09PIxkgYXDOTZ2oG47VcVHBOLwHSjebjN3Dg4EL5mK+IUaU8qUkmfQw2E445hgcNkbHCyOQWIG991f5Q7UHRZSm4MxKfKOacmLZrySAJsZwQ4M6FjpmzGRmYll7DyarGG+JUqk1RUk34LiMJwRzEeQyhCawQvZc8ljuvivwWxjzOb2CuCgb2C714q8F8Y8zm9grgtccL2Z0raDlTfRINE4XsOAw71AUDfVTbXRVOxLFRm2yYdiRjes2TAa7oQqDdNbdJ6VIsRY3VTsCo3Syg7qGjQ62QEINfqVZgv9SoNd9arxuJ6UB7P4NYWP4hha6QR8o0sZY7nM3cLdtNgEkwgBET8rHNuOndc6cP4lHhmK09TMHOiBs4NF7DpW4sD4wos0LoMTLY8p7kuzHp61/PPmfD1pYlVIp2tsfewL+zZM9bNgojoWksjBLL7/wAC1J8J9C2KTD3Qua5xjOYAbAL2NdxDRvpY3vxINma0MsX2GxGw8q1djFe/EaymhgEs0MRN5niw1Oq5fL1KpDE5jTsXGL7fCzw9vIULMchH1tQv3fGfJ4TBVHHPFstPLHLxRjr43tLXNdiExDgRqCM2oXj+dVH08vrlCFxo9mdJk86qPp5fXKBV1HjE3rlCF2ME87qfGJvXKOd1PjE3rlCEITzyp8Ym9co55VeMzeuUIVAc9qvGZ/tCp57V+Mz/AGhQhAHPavxmf7Qo57VeMz/aFCEIHParxmf7QqRXVY2qp/tChCAdmI1odcVlSD5JXe9Jz+szX53UX6+UPvQhefEf8nekOzEq4OuK2pB/xXe9XJxnFMjW/pKtyjYcu7T70IXCidKha/pGt8cqftXe9CELoYP/2Q==",
+                "timestamp": 185608111383.0,
+                "timing": 4791.0,
                 "type": "screenshot"
             },
             "id": "final-screenshot",
@@ -699,44 +700,29 @@
             "title": "Final Screenshot"
         },
         "first-contentful-paint": {
-<<<<<<< HEAD
-            "description": "First Contentful Paint marks the time at which the first text or image is painted. [Learn more](https://developers.google.com/web/tools/lighthouse/audits/first-contentful-paint).",
-            "displayValue": "7.7\u00a0s",
-=======
             "description": "First Contentful Paint marks the time at which the first text or image is painted. [Learn more](https://web.dev/first-contentful-paint).",
             "displayValue": "4.0\u00a0s",
->>>>>>> da334b8f
             "id": "first-contentful-paint",
-            "numericValue": 7662.401,
-            "score": 0.06,
+            "numericValue": 3969.135,
+            "score": 0.51,
             "scoreDisplayMode": "numeric",
             "title": "First Contentful Paint"
         },
         "first-cpu-idle": {
-<<<<<<< HEAD
-            "description": "First CPU Idle marks the first time at which the page's main thread is quiet enough to handle input. [Learn more](https://developers.google.com/web/tools/lighthouse/audits/first-interactive).",
-            "displayValue": "8.6\u00a0s",
-=======
             "description": "First CPU Idle marks the first time at which the page's main thread is quiet enough to handle input.  [Learn more](https://web.dev/first-cpu-idle).",
             "displayValue": "4.9\u00a0s",
->>>>>>> da334b8f
             "id": "first-cpu-idle",
-            "numericValue": 8554.146,
-            "score": 0.28,
+            "numericValue": 4927.278,
+            "score": 0.72,
             "scoreDisplayMode": "numeric",
             "title": "First CPU Idle"
         },
         "first-meaningful-paint": {
-<<<<<<< HEAD
-            "description": "First Meaningful Paint measures when the primary content of a page is visible. [Learn more](https://developers.google.com/web/tools/lighthouse/audits/first-meaningful-paint).",
-            "displayValue": "7.7\u00a0s",
-=======
             "description": "First Meaningful Paint measures when the primary content of a page is visible. [Learn more](https://web.dev/first-meaningful-paint).",
             "displayValue": "4.0\u00a0s",
->>>>>>> da334b8f
             "id": "first-meaningful-paint",
-            "numericValue": 7662.401,
-            "score": 0.06,
+            "numericValue": 3969.136,
+            "score": 0.51,
             "scoreDisplayMode": "numeric",
             "title": "First Meaningful Paint"
         },
@@ -1055,16 +1041,11 @@
             "title": "Web app manifest does not meet the installability requirements"
         },
         "interactive": {
-<<<<<<< HEAD
-            "description": "Time to interactive is the amount of time it takes for the page to become fully interactive. [Learn more](https://developers.google.com/web/tools/lighthouse/audits/consistently-interactive).",
-            "displayValue": "8.6\u00a0s",
-=======
             "description": "Time to interactive is the amount of time it takes for the page to become fully interactive. [Learn more](https://web.dev/interactive).",
             "displayValue": "4.9\u00a0s",
->>>>>>> da334b8f
             "id": "interactive",
-            "numericValue": 8554.146000061035,
-            "score": 0.38,
+            "numericValue": 4927.278,
+            "score": 0.78,
             "scoreDisplayMode": "numeric",
             "title": "Time to Interactive"
         },
@@ -1292,7 +1273,7 @@
         "load-fast-enough-for-pwa": {
             "description": "A fast page load over a cellular network ensures a good mobile user experience. [Learn more](https://web.dev/load-fast-enough-for-pwa).",
             "id": "load-fast-enough-for-pwa",
-            "numericValue": 8554.146000061035,
+            "numericValue": 4927.278,
             "score": 1.0,
             "scoreDisplayMode": "binary",
             "title": "Page load is fast enough on mobile networks"
@@ -1323,62 +1304,74 @@
                 ],
                 "items": [
                     {
-                        "duration": 20.879,
-                        "startTime": 579.899
-                    },
-                    {
-                        "duration": 20.898,
-                        "startTime": 611.78
-                    },
-                    {
-                        "duration": 5.549,
-                        "startTime": 2125.311
-                    },
-                    {
-                        "duration": 10.102,
-                        "startTime": 2828.909
-                    },
-                    {
-                        "duration": 246.935,
-                        "startTime": 7335.094
-                    },
-                    {
-                        "duration": 29.579,
-                        "startTime": 7582.352
-                    },
-                    {
-                        "duration": 801.249,
-                        "startTime": 7613.866
-                    },
-                    {
-                        "duration": 6.686,
-                        "startTime": 8415.127
-                    },
-                    {
-                        "duration": 5.261,
-                        "startTime": 8424.32
-                    },
-                    {
-                        "duration": 124.117,
-                        "startTime": 8435.289
-                    },
-                    {
-                        "duration": 5.99,
-                        "startTime": 8560.231
-                    },
-                    {
-                        "duration": 6.817,
-                        "startTime": 8575.498
-                    },
-                    {
-                        "duration": 6.346,
-                        "startTime": 14620.972
+                        "duration": 5.272,
+                        "startTime": 598.738
+                    },
+                    {
+                        "duration": 26.926,
+                        "startTime": 604.035
+                    },
+                    {
+                        "duration": 6.681,
+                        "startTime": 630.994
+                    },
+                    {
+                        "duration": 19.718,
+                        "startTime": 637.706
+                    },
+                    {
+                        "duration": 7.812,
+                        "startTime": 666.147
+                    },
+                    {
+                        "duration": 10.087,
+                        "startTime": 2639.59
+                    },
+                    {
+                        "duration": 983.081,
+                        "startTime": 2854.095
+                    },
+                    {
+                        "duration": 123.752,
+                        "startTime": 3839.839
+                    },
+                    {
+                        "duration": 5.338,
+                        "startTime": 3980.383
+                    },
+                    {
+                        "duration": 6.574,
+                        "startTime": 3986.1
+                    },
+                    {
+                        "duration": 96.198,
+                        "startTime": 3996.134
+                    },
+                    {
+                        "duration": 9.23,
+                        "startTime": 4098.379
+                    },
+                    {
+                        "duration": 5.463,
+                        "startTime": 4784.783
+                    },
+                    {
+                        "duration": 127.282,
+                        "startTime": 4808.602
+                    },
+                    {
+                        "duration": 6.885,
+                        "startTime": 8603.411
+                    },
+                    {
+                        "duration": 7.258,
+                        "startTime": 10219.292
                     }
                 ],
                 "type": "table"
             },
             "id": "main-thread-tasks",
-            "numericValue": 13.0,
+            "numericValue": 16.0,
             "score": null,
             "scoreDisplayMode": "informative",
             "title": "Tasks"
@@ -1401,42 +1394,47 @@
                 ],
                 "items": [
                     {
-                        "duration": 928.2329999999995,
+                        "duration": 1148.6240000000003,
                         "group": "scriptEvaluation",
                         "groupLabel": "Script Evaluation"
                     },
                     {
-                        "duration": 270.6789999999999,
+                        "duration": 177.20099999999977,
+                        "group": "other",
+                        "groupLabel": "Other"
+                    },
+                    {
+                        "duration": 121.584,
                         "group": "styleLayout",
                         "groupLabel": "Style & Layout"
                     },
                     {
-                        "duration": 132.3120000000002,
-                        "group": "other",
-                        "groupLabel": "Other"
-                    },
-                    {
-                        "duration": 45.725,
+                        "duration": 53.65500000000001,
                         "group": "parseHTML",
                         "groupLabel": "Parse HTML & CSS"
                     },
                     {
-                        "duration": 19.454,
+                        "duration": 26.198999999999998,
+                        "group": "garbageCollection",
+                        "groupLabel": "Garbage Collection"
+                    },
+                    {
+                        "duration": 13.486999999999998,
                         "group": "paintCompositeRender",
                         "groupLabel": "Rendering"
                     },
                     {
-                        "duration": 14.879999999999997,
+                        "duration": 7.818999999999999,
                         "group": "scriptParseCompile",
                         "groupLabel": "Script Parsing & Compilation"
                     }
                 ],
                 "type": "table"
             },
-            "displayValue": "1.4\u00a0s",
+            "displayValue": "1.5\u00a0s",
             "id": "mainthread-work-breakdown",
-            "numericValue": 1411.2829999999994,
-            "score": 0.97,
+            "numericValue": 1548.5690000000002,
+            "score": 0.96,
             "scoreDisplayMode": "numeric",
             "title": "Minimizes main-thread work"
         },
@@ -1449,10 +1447,10 @@
         },
         "max-potential-fid": {
             "description": "The maximum potential First Input Delay that your users could experience is the duration, in milliseconds, of the longest task. [Learn more](https://developers.google.com/web/updates/2018/05/first-input-delay).",
-            "displayValue": "800\u00a0ms",
+            "displayValue": "120\u00a0ms",
             "id": "max-potential-fid",
-            "numericValue": 801.249,
-            "score": 0.01,
+            "numericValue": 122.537,
+            "score": 0.92,
             "scoreDisplayMode": "numeric",
             "title": "Max Potential First Input Delay"
         },
@@ -1487,46 +1485,44 @@
             "details": {
                 "items": [
                     {
-                        "estimatedInputLatency": 317.0,
-                        "firstCPUIdle": 8554.0,
-                        "firstCPUIdleTs": 295323787256.0,
-                        "firstContentfulPaint": 7662.0,
-                        "firstContentfulPaintTs": 295322895511.0,
-                        "firstMeaningfulPaint": 7662.0,
-                        "firstMeaningfulPaintTs": 295322895511.0,
-                        "interactive": 8554.0,
-                        "interactiveTs": 295323787256.0,
-                        "largestContentfulPaint": 7662.0,
-                        "largestContentfulPaintTs": 295322895511.0,
-                        "observedDomContentLoaded": 8539.0,
-                        "observedDomContentLoadedTs": 295323772273.0,
-                        "observedFirstContentfulPaint": 7662.0,
-                        "observedFirstContentfulPaintTs": 295322895511.0,
-                        "observedFirstMeaningfulPaint": 7662.0,
-                        "observedFirstMeaningfulPaintTs": 295322895511.0,
-                        "observedFirstPaint": 7662.0,
-                        "observedFirstPaintTs": 295322895511.0,
-                        "observedFirstVisualChange": 7619.0,
-                        "observedFirstVisualChangeTs": 295322852110.0,
-                        "observedLastVisualChange": 8436.0,
-                        "observedLastVisualChangeTs": 295323669110.0,
-                        "observedLoad": 9334.0,
-                        "observedLoadTs": 295324567439.0,
+                        "estimatedInputLatency": 16.0,
+                        "firstCPUIdle": 4927.0,
+                        "firstCPUIdleTs": 185608247190.0,
+                        "firstContentfulPaint": 3969.0,
+                        "firstContentfulPaintTs": 185607289047.0,
+                        "firstMeaningfulPaint": 3969.0,
+                        "firstMeaningfulPaintTs": 185607289048.0,
+                        "interactive": 4927.0,
+                        "interactiveTs": 185608247190.0,
+                        "observedDomContentLoaded": 4901.0,
+                        "observedDomContentLoadedTs": 185608220734.0,
+                        "observedFirstContentfulPaint": 3969.0,
+                        "observedFirstContentfulPaintTs": 185607289047.0,
+                        "observedFirstMeaningfulPaint": 3969.0,
+                        "observedFirstMeaningfulPaintTs": 185607289048.0,
+                        "observedFirstPaint": 3969.0,
+                        "observedFirstPaintTs": 185607289043.0,
+                        "observedFirstVisualChange": 3969.0,
+                        "observedFirstVisualChangeTs": 185607288912.0,
+                        "observedLastVisualChange": 4791.0,
+                        "observedLastVisualChangeTs": 185608110912.0,
+                        "observedLoad": 4924.0,
+                        "observedLoadTs": 185608244374.0,
                         "observedNavigationStart": 0.0,
-                        "observedNavigationStartTs": 295315233110.0,
-                        "observedSpeedIndex": 7637.0,
-                        "observedSpeedIndexTs": 295322869667.0,
-                        "observedTraceEnd": 14674.0,
-                        "observedTraceEndTs": 295329907471.0,
-                        "speedIndex": 7637.0,
-                        "speedIndexTs": 295322870110.0,
-                        "totalBlockingTime": 772.0
+                        "observedNavigationStartTs": 185603319912.0,
+                        "observedSpeedIndex": 4417.0,
+                        "observedSpeedIndexTs": 185607736763.0,
+                        "observedTraceEnd": 10281.0,
+                        "observedTraceEndTs": 185613601189.0,
+                        "speedIndex": 4417.0,
+                        "speedIndexTs": 185607736912.0,
+                        "totalBlockingTime": 117.0
                     }
                 ],
                 "type": "debugdata"
             },
             "id": "metrics",
-            "numericValue": 8554.146000061035,
+            "numericValue": 4927.278,
             "score": null,
             "scoreDisplayMode": "informative",
             "title": "Metrics"
@@ -2262,13 +2258,13 @@
                         "wastedMs": 723.0
                     }
                 ],
-                "overallSavingsMs": 0.0,
+                "overallSavingsMs": 1129.0,
                 "type": "opportunity"
             },
-            "displayValue": "Potential savings of 0\u00a0ms",
+            "displayValue": "Potential savings of 1,130\u00a0ms",
             "id": "render-blocking-resources",
-            "numericValue": 0.0,
-            "score": 1.0,
+            "numericValue": 1129.0,
+            "score": 0.46,
             "scoreDisplayMode": "numeric",
             "title": "Eliminate render-blocking resources"
         },
@@ -2368,57 +2364,57 @@
             "details": {
                 "items": [
                     {
-                        "data": "data:image/jpeg;base64,/9j/4AAQSkZJRgABAQAAAQABAAD/2wCEAAMCAgMCAgMDAwMEAwMEBQgFBQQEBQoHBwYIDAoMDAsKCwsNDhIQDQ4RDgsLEBYQERMUFRUVDA8XGBYUGBIUFRQBAwQEBQQFCQUFCRQNCw0UFBQUFBQUFBQUFBQUFBQUFBQUFBQUFBQUFBQUFBQUFBQUFBQUFBQUFBQUFBQUFBQUFP/AABEIAMAAeAMBEQACEQEDEQH/xAGiAAABBQEBAQEBAQAAAAAAAAAAAQIDBAUGBwgJCgsQAAIBAwMCBAMFBQQEAAABfQECAwAEEQUSITFBBhNRYQcicRQygZGhCCNCscEVUtHwJDNicoIJChYXGBkaJSYnKCkqNDU2Nzg5OkNERUZHSElKU1RVVldYWVpjZGVmZ2hpanN0dXZ3eHl6g4SFhoeIiYqSk5SVlpeYmZqio6Slpqeoqaqys7S1tre4ubrCw8TFxsfIycrS09TV1tfY2drh4uPk5ebn6Onq8fLz9PX29/j5+gEAAwEBAQEBAQEBAQAAAAAAAAECAwQFBgcICQoLEQACAQIEBAMEBwUEBAABAncAAQIDEQQFITEGEkFRB2FxEyIygQgUQpGhscEJIzNS8BVictEKFiQ04SXxFxgZGiYnKCkqNTY3ODk6Q0RFRkdISUpTVFVWV1hZWmNkZWZnaGlqc3R1dnd4eXqCg4SFhoeIiYqSk5SVlpeYmZqio6Slpqeoqaqys7S1tre4ubrCw8TFxsfIycrS09TV1tfY2dri4+Tl5ufo6ery8/T19vf4+fr/2gAMAwEAAhEDEQA/AP1ToAKACgAoAKACgAoAKACgAoAKACgAoAKACgAoAKACgAoAKACgAoAKACgAoAKACgAoAKACgAoAKACgAoAKACgAoAKACgAoAKACgAoAKACgAoAKACgAoAKACgAoAKACgAoAKACgAoAKACgAoAKACgAoAKACgAoAKACgAoAKACgAoAKACgAoAKACgAoAKACgAoAKACgAoAKACgAoAKACgAoAKACgAoAKACgAoAKACgAoAKACgAoAKACgAoAKACgAoAKACgAoAKACgAoAKACgAoAKACgAoAKACgAoAKACgAoAKACgAoAKACgAoAKACgAoAKACgAoAKACgAoAKACgAoAKACgAoAKACgAoAKACgAoAKACgAoAKACgAoAKACgAoAKACgAoAKACgAoAKACgAoAKACgAoAKACgAoAKACgAoAKACgAoAKACgAoAKACgAoAKACgAoAKACgAoAKACgAoAKACgAoAKACgAoAKACgAoAKACgAoAKACgAoAKACgAoAKACgAoAKACgAoAKACgAoAKACgAoAKACgAoAKACgAoAKACgAoAKACgAoAKACgAoAKACgAoAKACgAoAKACgAoAKACgAoAKACgAoAKACgAoAKACgAoAKACgAoAKACgAoAKACgAoAKACgAoAKACgAoAKACgAoAKACgAoAKACgAoAKACgAoAKACgAoAKACgAoAKACgAoAKACgAoAKACgAoAKACgAoAKACgAoAKACgAoAKACgAoAKACgAoAKACgAoAKACgAoAKACgAoAKACgAoAKACgAoAKACgAoAKACgAoAKACgAoAKACgAoAKACgAoAKACgAoAKACgAoAKACgD/9k=",
-                        "timestamp": 295316088524.60004,
-                        "timing": 855.0
-                    },
-                    {
-                        "data": "data:image/jpeg;base64,/9j/4AAQSkZJRgABAQAAAQABAAD/2wCEAAMCAgMCAgMDAwMEAwMEBQgFBQQEBQoHBwYIDAoMDAsKCwsNDhIQDQ4RDgsLEBYQERMUFRUVDA8XGBYUGBIUFRQBAwQEBQQFCQUFCRQNCw0UFBQUFBQUFBQUFBQUFBQUFBQUFBQUFBQUFBQUFBQUFBQUFBQUFBQUFBQUFBQUFBQUFP/AABEIAMAAeAMBEQACEQEDEQH/xAGiAAABBQEBAQEBAQAAAAAAAAAAAQIDBAUGBwgJCgsQAAIBAwMCBAMFBQQEAAABfQECAwAEEQUSITFBBhNRYQcicRQygZGhCCNCscEVUtHwJDNicoIJChYXGBkaJSYnKCkqNDU2Nzg5OkNERUZHSElKU1RVVldYWVpjZGVmZ2hpanN0dXZ3eHl6g4SFhoeIiYqSk5SVlpeYmZqio6Slpqeoqaqys7S1tre4ubrCw8TFxsfIycrS09TV1tfY2drh4uPk5ebn6Onq8fLz9PX29/j5+gEAAwEBAQEBAQEBAQAAAAAAAAECAwQFBgcICQoLEQACAQIEBAMEBwUEBAABAncAAQIDEQQFITEGEkFRB2FxEyIygQgUQpGhscEJIzNS8BVictEKFiQ04SXxFxgZGiYnKCkqNTY3ODk6Q0RFRkdISUpTVFVWV1hZWmNkZWZnaGlqc3R1dnd4eXqCg4SFhoeIiYqSk5SVlpeYmZqio6Slpqeoqaqys7S1tre4ubrCw8TFxsfIycrS09TV1tfY2dri4+Tl5ufo6ery8/T19vf4+fr/2gAMAwEAAhEDEQA/AP1ToAKACgAoAKACgAoAKACgAoAKACgAoAKACgAoAKACgAoAKACgAoAKACgAoAKACgAoAKACgAoAKACgAoAKACgAoAKACgAoAKACgAoAKACgAoAKACgAoAKACgAoAKACgAoAKACgAoAKACgAoAKACgAoAKACgAoAKACgAoAKACgAoAKACgAoAKACgAoAKACgAoAKACgAoAKACgAoAKACgAoAKACgAoAKACgAoAKACgAoAKACgAoAKACgAoAKACgAoAKACgAoAKACgAoAKACgAoAKACgAoAKACgAoAKACgAoAKACgAoAKACgAoAKACgAoAKACgAoAKACgAoAKACgAoAKACgAoAKACgAoAKACgAoAKACgAoAKACgAoAKACgAoAKACgAoAKACgAoAKACgAoAKACgAoAKACgAoAKACgAoAKACgAoAKACgAoAKACgAoAKACgAoAKACgAoAKACgAoAKACgAoAKACgAoAKACgAoAKACgAoAKACgAoAKACgAoAKACgAoAKACgAoAKACgAoAKACgAoAKACgAoAKACgAoAKACgAoAKACgAoAKACgAoAKACgAoAKACgAoAKACgAoAKACgAoAKACgAoAKACgAoAKACgAoAKACgAoAKACgAoAKACgAoAKACgAoAKACgAoAKACgAoAKACgAoAKACgAoAKACgAoAKACgAoAKACgAoAKACgAoAKACgAoAKACgAoAKACgAoAKACgAoAKACgAoAKACgAoAKACgAoAKACgAoAKACgAoAKACgAoAKACgAoAKACgAoAKACgAoAKACgAoAKACgAoAKACgAoAKACgAoAKACgAoAKACgAoAKACgD/9k=",
-                        "timestamp": 295316943939.2001,
-                        "timing": 1711.0
-                    },
-                    {
-                        "data": "data:image/jpeg;base64,/9j/4AAQSkZJRgABAQAAAQABAAD/2wCEAAMCAgMCAgMDAwMEAwMEBQgFBQQEBQoHBwYIDAoMDAsKCwsNDhIQDQ4RDgsLEBYQERMUFRUVDA8XGBYUGBIUFRQBAwQEBQQFCQUFCRQNCw0UFBQUFBQUFBQUFBQUFBQUFBQUFBQUFBQUFBQUFBQUFBQUFBQUFBQUFBQUFBQUFBQUFP/AABEIAMAAeAMBEQACEQEDEQH/xAGiAAABBQEBAQEBAQAAAAAAAAAAAQIDBAUGBwgJCgsQAAIBAwMCBAMFBQQEAAABfQECAwAEEQUSITFBBhNRYQcicRQygZGhCCNCscEVUtHwJDNicoIJChYXGBkaJSYnKCkqNDU2Nzg5OkNERUZHSElKU1RVVldYWVpjZGVmZ2hpanN0dXZ3eHl6g4SFhoeIiYqSk5SVlpeYmZqio6Slpqeoqaqys7S1tre4ubrCw8TFxsfIycrS09TV1tfY2drh4uPk5ebn6Onq8fLz9PX29/j5+gEAAwEBAQEBAQEBAQAAAAAAAAECAwQFBgcICQoLEQACAQIEBAMEBwUEBAABAncAAQIDEQQFITEGEkFRB2FxEyIygQgUQpGhscEJIzNS8BVictEKFiQ04SXxFxgZGiYnKCkqNTY3ODk6Q0RFRkdISUpTVFVWV1hZWmNkZWZnaGlqc3R1dnd4eXqCg4SFhoeIiYqSk5SVlpeYmZqio6Slpqeoqaqys7S1tre4ubrCw8TFxsfIycrS09TV1tfY2dri4+Tl5ufo6ery8/T19vf4+fr/2gAMAwEAAhEDEQA/AP1ToAKACgAoAKACgAoAKACgAoAKACgAoAKACgAoAKACgAoAKACgAoAKACgAoAKACgAoAKACgAoAKACgAoAKACgAoAKACgAoAKACgAoAKACgAoAKACgAoAKACgAoAKACgAoAKACgAoAKACgAoAKACgAoAKACgAoAKACgAoAKACgAoAKACgAoAKACgAoAKACgAoAKACgAoAKACgAoAKACgAoAKACgAoAKACgAoAKACgAoAKACgAoAKACgAoAKACgAoAKACgAoAKACgAoAKACgAoAKACgAoAKACgAoAKACgAoAKACgAoAKACgAoAKACgAoAKACgAoAKACgAoAKACgAoAKACgAoAKACgAoAKACgAoAKACgAoAKACgAoAKACgAoAKACgAoAKACgAoAKACgAoAKACgAoAKACgAoAKACgAoAKACgAoAKACgAoAKACgAoAKACgAoAKACgAoAKACgAoAKACgAoAKACgAoAKACgAoAKACgAoAKACgAoAKACgAoAKACgAoAKACgAoAKACgAoAKACgAoAKACgAoAKACgAoAKACgAoAKACgAoAKACgAoAKACgAoAKACgAoAKACgAoAKACgAoAKACgAoAKACgAoAKACgAoAKACgAoAKACgAoAKACgAoAKACgAoAKACgAoAKACgAoAKACgAoAKACgAoAKACgAoAKACgAoAKACgAoAKACgAoAKACgAoAKACgAoAKACgAoAKACgAoAKACgAoAKACgAoAKACgAoAKACgAoAKACgAoAKACgAoAKACgAoAKACgAoAKACgAoAKACgAoAKACgAoAKACgAoAKACgAoAKACgAoAKACgAoAKACgD/9k=",
-                        "timestamp": 295317799353.80005,
-                        "timing": 2566.0
-                    },
-                    {
-                        "data": "data:image/jpeg;base64,/9j/4AAQSkZJRgABAQAAAQABAAD/2wCEAAMCAgMCAgMDAwMEAwMEBQgFBQQEBQoHBwYIDAoMDAsKCwsNDhIQDQ4RDgsLEBYQERMUFRUVDA8XGBYUGBIUFRQBAwQEBQQFCQUFCRQNCw0UFBQUFBQUFBQUFBQUFBQUFBQUFBQUFBQUFBQUFBQUFBQUFBQUFBQUFBQUFBQUFBQUFP/AABEIAMAAeAMBEQACEQEDEQH/xAGiAAABBQEBAQEBAQAAAAAAAAAAAQIDBAUGBwgJCgsQAAIBAwMCBAMFBQQEAAABfQECAwAEEQUSITFBBhNRYQcicRQygZGhCCNCscEVUtHwJDNicoIJChYXGBkaJSYnKCkqNDU2Nzg5OkNERUZHSElKU1RVVldYWVpjZGVmZ2hpanN0dXZ3eHl6g4SFhoeIiYqSk5SVlpeYmZqio6Slpqeoqaqys7S1tre4ubrCw8TFxsfIycrS09TV1tfY2drh4uPk5ebn6Onq8fLz9PX29/j5+gEAAwEBAQEBAQEBAQAAAAAAAAECAwQFBgcICQoLEQACAQIEBAMEBwUEBAABAncAAQIDEQQFITEGEkFRB2FxEyIygQgUQpGhscEJIzNS8BVictEKFiQ04SXxFxgZGiYnKCkqNTY3ODk6Q0RFRkdISUpTVFVWV1hZWmNkZWZnaGlqc3R1dnd4eXqCg4SFhoeIiYqSk5SVlpeYmZqio6Slpqeoqaqys7S1tre4ubrCw8TFxsfIycrS09TV1tfY2dri4+Tl5ufo6ery8/T19vf4+fr/2gAMAwEAAhEDEQA/AP1ToAKACgAoAKACgAoAKACgAoAKACgAoAKACgAoAKACgAoAKACgAoAKACgAoAKACgAoAKACgAoAKACgAoAKACgAoAKACgAoAKACgAoAKACgAoAKACgAoAKACgAoAKACgAoAKACgAoAKACgAoAKACgAoAKACgAoAKACgAoAKACgAoAKACgAoAKACgAoAKACgAoAKACgAoAKACgAoAKACgAoAKACgAoAKACgAoAKACgAoAKACgAoAKACgAoAKACgAoAKACgAoAKACgAoAKACgAoAKACgAoAKACgAoAKACgAoAKACgAoAKACgAoAKACgAoAKACgAoAKACgAoAKACgAoAKACgAoAKACgAoAKACgAoAKACgAoAKACgAoAKACgAoAKACgAoAKACgAoAKACgAoAKACgAoAKACgAoAKACgAoAKACgAoAKACgAoAKACgAoAKACgAoAKACgAoAKACgAoAKACgAoAKACgAoAKACgAoAKACgAoAKACgAoAKACgAoAKACgAoAKACgAoAKACgAoAKACgAoAKACgAoAKACgAoAKACgAoAKACgAoAKACgAoAKACgAoAKACgAoAKACgAoAKACgAoAKACgAoAKACgAoAKACgAoAKACgAoAKACgAoAKACgAoAKACgAoAKACgAoAKACgAoAKACgAoAKACgAoAKACgAoAKACgAoAKACgAoAKACgAoAKACgAoAKACgAoAKACgAoAKACgAoAKACgAoAKACgAoAKACgAoAKACgAoAKACgAoAKACgAoAKACgAoAKACgAoAKACgAoAKACgAoAKACgAoAKACgAoAKACgAoAKACgAoAKACgAoAKACgD/9k=",
-                        "timestamp": 295318654768.4,
-                        "timing": 3422.0
-                    },
-                    {
-                        "data": "data:image/jpeg;base64,/9j/4AAQSkZJRgABAQAAAQABAAD/2wCEAAMCAgMCAgMDAwMEAwMEBQgFBQQEBQoHBwYIDAoMDAsKCwsNDhIQDQ4RDgsLEBYQERMUFRUVDA8XGBYUGBIUFRQBAwQEBQQFCQUFCRQNCw0UFBQUFBQUFBQUFBQUFBQUFBQUFBQUFBQUFBQUFBQUFBQUFBQUFBQUFBQUFBQUFBQUFP/AABEIAMAAeAMBEQACEQEDEQH/xAGiAAABBQEBAQEBAQAAAAAAAAAAAQIDBAUGBwgJCgsQAAIBAwMCBAMFBQQEAAABfQECAwAEEQUSITFBBhNRYQcicRQygZGhCCNCscEVUtHwJDNicoIJChYXGBkaJSYnKCkqNDU2Nzg5OkNERUZHSElKU1RVVldYWVpjZGVmZ2hpanN0dXZ3eHl6g4SFhoeIiYqSk5SVlpeYmZqio6Slpqeoqaqys7S1tre4ubrCw8TFxsfIycrS09TV1tfY2drh4uPk5ebn6Onq8fLz9PX29/j5+gEAAwEBAQEBAQEBAQAAAAAAAAECAwQFBgcICQoLEQACAQIEBAMEBwUEBAABAncAAQIDEQQFITEGEkFRB2FxEyIygQgUQpGhscEJIzNS8BVictEKFiQ04SXxFxgZGiYnKCkqNTY3ODk6Q0RFRkdISUpTVFVWV1hZWmNkZWZnaGlqc3R1dnd4eXqCg4SFhoeIiYqSk5SVlpeYmZqio6Slpqeoqaqys7S1tre4ubrCw8TFxsfIycrS09TV1tfY2dri4+Tl5ufo6ery8/T19vf4+fr/2gAMAwEAAhEDEQA/AP1ToAKACgAoAKACgAoAKACgAoAKACgAoAKACgAoAKACgAoAKACgAoAKACgAoAKACgAoAKACgAoAKACgAoAKACgAoAKACgAoAKACgAoAKACgAoAKACgAoAKACgAoAKACgAoAKACgAoAKACgAoAKACgAoAKACgAoAKACgAoAKACgAoAKACgAoAKACgAoAKACgAoAKACgAoAKACgAoAKACgAoAKACgAoAKACgAoAKACgAoAKACgAoAKACgAoAKACgAoAKACgAoAKACgAoAKACgAoAKACgAoAKACgAoAKACgAoAKACgAoAKACgAoAKACgAoAKACgAoAKACgAoAKACgAoAKACgAoAKACgAoAKACgAoAKACgAoAKACgAoAKACgAoAKACgAoAKACgAoAKACgAoAKACgAoAKACgAoAKACgAoAKACgAoAKACgAoAKACgAoAKACgAoAKACgAoAKACgAoAKACgAoAKACgAoAKACgAoAKACgAoAKACgAoAKACgAoAKACgAoAKACgAoAKACgAoAKACgAoAKACgAoAKACgAoAKACgAoAKACgAoAKACgAoAKACgAoAKACgAoAKACgAoAKACgAoAKACgAoAKACgAoAKACgAoAKACgAoAKACgAoAKACgAoAKACgAoAKACgAoAKACgAoAKACgAoAKACgAoAKACgAoAKACgAoAKACgAoAKACgAoAKACgAoAKACgAoAKACgAoAKACgAoAKACgAoAKACgAoAKACgAoAKACgAoAKACgAoAKACgAoAKACgAoAKACgAoAKACgAoAKACgAoAKACgAoAKACgAoAKACgAoAKACgAoAKACgAoAKACgD/9k=",
-                        "timestamp": 295319510183.0,
-                        "timing": 4277.0
-                    },
-                    {
-                        "data": "data:image/jpeg;base64,/9j/4AAQSkZJRgABAQAAAQABAAD/2wCEAAMCAgMCAgMDAwMEAwMEBQgFBQQEBQoHBwYIDAoMDAsKCwsNDhIQDQ4RDgsLEBYQERMUFRUVDA8XGBYUGBIUFRQBAwQEBQQFCQUFCRQNCw0UFBQUFBQUFBQUFBQUFBQUFBQUFBQUFBQUFBQUFBQUFBQUFBQUFBQUFBQUFBQUFBQUFP/AABEIAMAAeAMBEQACEQEDEQH/xAGiAAABBQEBAQEBAQAAAAAAAAAAAQIDBAUGBwgJCgsQAAIBAwMCBAMFBQQEAAABfQECAwAEEQUSITFBBhNRYQcicRQygZGhCCNCscEVUtHwJDNicoIJChYXGBkaJSYnKCkqNDU2Nzg5OkNERUZHSElKU1RVVldYWVpjZGVmZ2hpanN0dXZ3eHl6g4SFhoeIiYqSk5SVlpeYmZqio6Slpqeoqaqys7S1tre4ubrCw8TFxsfIycrS09TV1tfY2drh4uPk5ebn6Onq8fLz9PX29/j5+gEAAwEBAQEBAQEBAQAAAAAAAAECAwQFBgcICQoLEQACAQIEBAMEBwUEBAABAncAAQIDEQQFITEGEkFRB2FxEyIygQgUQpGhscEJIzNS8BVictEKFiQ04SXxFxgZGiYnKCkqNTY3ODk6Q0RFRkdISUpTVFVWV1hZWmNkZWZnaGlqc3R1dnd4eXqCg4SFhoeIiYqSk5SVlpeYmZqio6Slpqeoqaqys7S1tre4ubrCw8TFxsfIycrS09TV1tfY2dri4+Tl5ufo6ery8/T19vf4+fr/2gAMAwEAAhEDEQA/AP1ToAKACgAoAKACgAoAKACgAoAKACgAoAKACgAoAKACgAoAKACgAoAKACgAoAKACgAoAKACgAoAKACgAoAKACgAoAKACgAoAKACgAoAKACgAoAKACgAoAKACgAoAKACgAoAKACgAoAKACgAoAKACgAoAKACgAoAKACgAoAKACgAoAKACgAoAKACgAoAKACgAoAKACgAoAKACgAoAKACgAoAKACgAoAKACgAoAKACgAoAKACgAoAKACgAoAKACgAoAKACgAoAKACgAoAKACgAoAKACgAoAKACgAoAKACgAoAKACgAoAKACgAoAKACgAoAKACgAoAKACgAoAKACgAoAKACgAoAKACgAoAKACgAoAKACgAoAKACgAoAKACgAoAKACgAoAKACgAoAKACgAoAKACgAoAKACgAoAKACgAoAKACgAoAKACgAoAKACgAoAKACgAoAKACgAoAKACgAoAKACgAoAKACgAoAKACgAoAKACgAoAKACgAoAKACgAoAKACgAoAKACgAoAKACgAoAKACgAoAKACgAoAKACgAoAKACgAoAKACgAoAKACgAoAKACgAoAKACgAoAKACgAoAKACgAoAKACgAoAKACgAoAKACgAoAKACgAoAKACgAoAKACgAoAKACgAoAKACgAoAKACgAoAKACgAoAKACgAoAKACgAoAKACgAoAKACgAoAKACgAoAKACgAoAKACgAoAKACgAoAKACgAoAKACgAoAKACgAoAKACgAoAKACgAoAKACgAoAKACgAoAKACgAoAKACgAoAKACgAoAKACgAoAKACgAoAKACgAoAKACgAoAKACgAoAKACgAoAKACgD/9k=",
-                        "timestamp": 295320365597.60004,
-                        "timing": 5132.0
-                    },
-                    {
-                        "data": "data:image/jpeg;base64,/9j/4AAQSkZJRgABAQAAAQABAAD/2wCEAAMCAgMCAgMDAwMEAwMEBQgFBQQEBQoHBwYIDAoMDAsKCwsNDhIQDQ4RDgsLEBYQERMUFRUVDA8XGBYUGBIUFRQBAwQEBQQFCQUFCRQNCw0UFBQUFBQUFBQUFBQUFBQUFBQUFBQUFBQUFBQUFBQUFBQUFBQUFBQUFBQUFBQUFBQUFP/AABEIAMAAeAMBEQACEQEDEQH/xAGiAAABBQEBAQEBAQAAAAAAAAAAAQIDBAUGBwgJCgsQAAIBAwMCBAMFBQQEAAABfQECAwAEEQUSITFBBhNRYQcicRQygZGhCCNCscEVUtHwJDNicoIJChYXGBkaJSYnKCkqNDU2Nzg5OkNERUZHSElKU1RVVldYWVpjZGVmZ2hpanN0dXZ3eHl6g4SFhoeIiYqSk5SVlpeYmZqio6Slpqeoqaqys7S1tre4ubrCw8TFxsfIycrS09TV1tfY2drh4uPk5ebn6Onq8fLz9PX29/j5+gEAAwEBAQEBAQEBAQAAAAAAAAECAwQFBgcICQoLEQACAQIEBAMEBwUEBAABAncAAQIDEQQFITEGEkFRB2FxEyIygQgUQpGhscEJIzNS8BVictEKFiQ04SXxFxgZGiYnKCkqNTY3ODk6Q0RFRkdISUpTVFVWV1hZWmNkZWZnaGlqc3R1dnd4eXqCg4SFhoeIiYqSk5SVlpeYmZqio6Slpqeoqaqys7S1tre4ubrCw8TFxsfIycrS09TV1tfY2dri4+Tl5ufo6ery8/T19vf4+fr/2gAMAwEAAhEDEQA/AP1ToAKACgAoAKACgAoAKACgAoAKACgAoAKACgAoAKACgAoAKACgAoAKACgAoAKACgAoAKACgAoAKACgAoAKACgAoAKACgAoAKACgAoAKACgAoAKACgAoAKACgAoAKACgAoAKACgAoAKACgAoAKACgAoAKACgAoAKACgAoAKACgAoAKACgAoAKACgAoAKACgAoAKACgAoAKACgAoAKACgAoAKACgAoAKACgAoAKACgAoAKACgAoAKACgAoAKACgAoAKACgAoAKACgAoAKACgAoAKACgAoAKACgAoAKACgAoAKACgAoAKACgAoAKACgAoAKACgAoAKACgAoAKACgAoAKACgAoAKACgAoAKACgAoAKACgAoAKACgAoAKACgAoAKACgAoAKACgAoAKACgAoAKACgAoAKACgAoAKACgAoAKACgAoAKACgAoAKACgAoAKACgAoAKACgAoAKACgAoAKACgAoAKACgAoAKACgAoAKACgAoAKACgAoAKACgAoAKACgAoAKACgAoAKACgAoAKACgAoAKACgAoAKACgAoAKACgAoAKACgAoAKACgAoAKACgAoAKACgAoAKACgAoAKACgAoAKACgAoAKACgAoAKACgAoAKACgAoAKACgAoAKACgAoAKACgAoAKACgAoAKACgAoAKACgAoAKACgAoAKACgAoAKACgAoAKACgAoAKACgAoAKACgAoAKACgAoAKACgAoAKACgAoAKACgAoAKACgAoAKACgAoAKACgAoAKACgAoAKACgAoAKACgAoAKACgAoAKACgAoAKACgAoAKACgAoAKACgAoAKACgAoAKACgAoAKACgAoAKACgD/9k=",
-                        "timestamp": 295321221012.2001,
-                        "timing": 5988.0
-                    },
-                    {
-                        "data": "data:image/jpeg;base64,/9j/4AAQSkZJRgABAQAAAQABAAD/2wCEAAMCAgMCAgMDAwMEAwMEBQgFBQQEBQoHBwYIDAoMDAsKCwsNDhIQDQ4RDgsLEBYQERMUFRUVDA8XGBYUGBIUFRQBAwQEBQQFCQUFCRQNCw0UFBQUFBQUFBQUFBQUFBQUFBQUFBQUFBQUFBQUFBQUFBQUFBQUFBQUFBQUFBQUFBQUFP/AABEIAMAAeAMBEQACEQEDEQH/xAGiAAABBQEBAQEBAQAAAAAAAAAAAQIDBAUGBwgJCgsQAAIBAwMCBAMFBQQEAAABfQECAwAEEQUSITFBBhNRYQcicRQygZGhCCNCscEVUtHwJDNicoIJChYXGBkaJSYnKCkqNDU2Nzg5OkNERUZHSElKU1RVVldYWVpjZGVmZ2hpanN0dXZ3eHl6g4SFhoeIiYqSk5SVlpeYmZqio6Slpqeoqaqys7S1tre4ubrCw8TFxsfIycrS09TV1tfY2drh4uPk5ebn6Onq8fLz9PX29/j5+gEAAwEBAQEBAQEBAQAAAAAAAAECAwQFBgcICQoLEQACAQIEBAMEBwUEBAABAncAAQIDEQQFITEGEkFRB2FxEyIygQgUQpGhscEJIzNS8BVictEKFiQ04SXxFxgZGiYnKCkqNTY3ODk6Q0RFRkdISUpTVFVWV1hZWmNkZWZnaGlqc3R1dnd4eXqCg4SFhoeIiYqSk5SVlpeYmZqio6Slpqeoqaqys7S1tre4ubrCw8TFxsfIycrS09TV1tfY2dri4+Tl5ufo6ery8/T19vf4+fr/2gAMAwEAAhEDEQA/AP1ToAKACgAoAKACgAoAKACgAoAKACgAoAKACgAoAKACgAoAKACgAoAKACgAoAKACgAoAKACgAoAKACgAoAKACgAoAKACgAoAKACgAoAKACgAoAKACgAoAKACgAoAKACgAoAKACgAoAKACgAoAKACgAoAKACgAoAKACgAoAKACgAoAKACgAoAKACgAoAKACgAoAKACgAoAKACgAoAKACgAoAKACgAoAKACgAoAKACgAoAKACgAoAKACgAoAKACgAoAKACgAoAKACgAoAKACgAoAKACgAoAKACgAoAKACgAoAKACgAoAKACgAoAKACgAoAKACgAoAKACgAoAKACgAoAKACgAoAKACgAoAKACgAoAKACgAoAKACgAoAKACgAoAKACgAoAKACgAoAKACgAoAKACgAoAKACgAoAKACgAoAKACgAoAKACgAoAKACgAoAKACgAoAKACgAoAKACgAoAKACgAoAKACgAoAKACgAoAKACgAoAKACgAoAKACgAoAKACgAoAKACgAoAKACgAoAKACgAoAKACgAoAKACgAoAKACgAoAKACgAoAKACgAoAKACgAoAKACgAoAKACgAoAKACgAoAKACgAoAKACgAoAKACgAoAKACgAoAKACgAoAKACgAoAKACgAoAKACgAoAKACgAoAKACgAoAKACgAoAKACgAoAKACgAoAKACgAoAKACgAoAKACgAoAKACgAoAKACgAoAKACgAoAKACgAoAKACgAoAKACgAoAKACgAoAKACgAoAKACgAoAKACgAoAKACgAoAKACgAoAKACgAoAKACgAoAKACgAoAKACgAoAKACgAoAKACgAoAKACgD/9k=",
-                        "timestamp": 295322076426.80005,
-                        "timing": 6843.0
-                    },
-                    {
-                        "data": "data:image/jpeg;base64,/9j/4AAQSkZJRgABAQAAAQABAAD/2wCEAAMCAgMCAgMDAwMEAwMEBQgFBQQEBQoHBwYIDAoMDAsKCwsNDhIQDQ4RDgsLEBYQERMUFRUVDA8XGBYUGBIUFRQBAwQEBQQFCQUFCRQNCw0UFBQUFBQUFBQUFBQUFBQUFBQUFBQUFBQUFBQUFBQUFBQUFBQUFBQUFBQUFBQUFBQUFP/AABEIAMAAeAMBEQACEQEDEQH/xAGiAAABBQEBAQEBAQAAAAAAAAAAAQIDBAUGBwgJCgsQAAIBAwMCBAMFBQQEAAABfQECAwAEEQUSITFBBhNRYQcicRQygZGhCCNCscEVUtHwJDNicoIJChYXGBkaJSYnKCkqNDU2Nzg5OkNERUZHSElKU1RVVldYWVpjZGVmZ2hpanN0dXZ3eHl6g4SFhoeIiYqSk5SVlpeYmZqio6Slpqeoqaqys7S1tre4ubrCw8TFxsfIycrS09TV1tfY2drh4uPk5ebn6Onq8fLz9PX29/j5+gEAAwEBAQEBAQEBAQAAAAAAAAECAwQFBgcICQoLEQACAQIEBAMEBwUEBAABAncAAQIDEQQFITEGEkFRB2FxEyIygQgUQpGhscEJIzNS8BVictEKFiQ04SXxFxgZGiYnKCkqNTY3ODk6Q0RFRkdISUpTVFVWV1hZWmNkZWZnaGlqc3R1dnd4eXqCg4SFhoeIiYqSk5SVlpeYmZqio6Slpqeoqaqys7S1tre4ubrCw8TFxsfIycrS09TV1tfY2dri4+Tl5ufo6ery8/T19vf4+fr/2gAMAwEAAhEDEQA/AP0joAKACgAoAKACgAoAKACgAoAKACgAoAKAKmrzNb6VeSoSHjhdlI7EKeaALdABQAUAFABQAUAFABQAUAFABQAUAFABQBQ17/kB6h/17yf+gmgC/QAUAFABQAUAFABQAUAFABQAUAFABQAUAUNe/wCQHqH/AF7yf+gmgC/QAUAFABQAUAFABQAUAFABQAUAFABQAUAUNe/5Aeof9e8n/oJoAv0AFABQAUAFABQAUAFABQAUAFABQAUAFAFDXv8AkB6h/wBe8n/oJoAv0AFABQAUAFABQAUAFABQAUAFABQAUAFAFDXv+QHqH/XvJ/6CaAL9ABQAUAFABQAUAFABQAUAFABQAUAFABQBQ17/AJAeof8AXvJ/6CaAL9ABQAUAFABQAUAFABQAUAFABQAUAFABQBQ17/kB6h/17yf+gmgC/QAUAFABQAUAFABQAUAFABQAUAFABQAUAUNe/wCQHqH/AF7yf+gmgC/QAUAFABQAUAFABQAUAFABQAUAFABQAUAUNe/5Aeof9e8n/oJoAv0AFABQAUAFABQAUAFABQAUAFABQAUAFAFDXv8AkB6h/wBe8n/oJoAv0AFABQAUAFABQAUAFABQAUAFABQAUAFAFDXv+QHqH/XvJ/6CaAPNPi/8ej8KPE+m6YdAbU7a4to7ue5W6KSRIdTsrFlSIRsZXH2zzAoILeVsHLAgAi1P9pnw0vwyvvG+j291q+mWV/YWk8PltDLsu/sskUihl+bNte284Xg4cI2xwyoAcN4h/b38C2ulaPqfhvTNY8WaZqmnavqkGoQ2z2ds8Gn2s88xR51Xc5eBo/LxuUAu2AYhMAes6D8adD8R6xHpVlb6jJePPd2wY2hWIvaz/Zrkh87SI51kQgHOIywBVo2kAMW8/ae8Caf4l1vw9PezrrukNAlxpYizcl5702UCrGDk+ZP5YDY27biCQkRyKxAM/wD4aasD8PfiP4jTQblrzwZaareyaa9wqC9hs7u/tQyy7fk8xtOkJBQmPcBh+CwBS8cftgeD/Cmm629tZareX9jZ63cW8NxZyWtteS6XDK91Cly6+WzK8EseI97ZjdtpQBiAdJp/7RvhPVPGum+FIItXOsalNfQ2inTZRBK1ncfZ7vE5AjPkyrIrgNkeWWAKvE0gBzfi/wDbU+Fvge8uoNZ1m5sDb3hsnLWM0nzLc3ltIwCKcqJdPuxx82IwQp3KSAavgn9q/wCHvxE8TW2g6Be6jqGpzTSxNbx6Tcs0Cxi33SS4jPlpm7twS+0oXKyKhRwoB7DQAUAFABQAqnn68UAc7qPw/wDCus+KLDxNf+G9HvvEdioitNYuLGKS8t1yWCxzFS6jLMcAjqfWgCTUvAfhnWdEv9H1Dw7pN9pF/J515p9zYxSW9w5IO+SNlKucqpyQTwPSgDMu/g/4B1G7u7q68E+HLm6uzI9zNLpNu7zGSEwSFyUy26JmjOeqMVPBxQBY0r4W+DNC1JNR03wjoWn6gk890t3a6ZDFKs0yqk0gdVBDyKiKzZywVQc4FAF/WfBnh/xHZajZ6toWm6paakFW+t72zjmjuguNolVgQ4G1cbs4wPSgCtD8OvCdvFrccXhjRo49cjeLVUTT4gNQR2lZ1nG396GaeckPnJmkJ+82QCjF8HPAMEU8UXgfw3HHOLhZUTSbcCQTxrHcBhs58yNVR8/eVQDkACgB+ifCHwH4b1i01XSfBPhzTNTtJJJYLyz0mCGaJ5EWORldUBUuiqjEHlVAOQKAM0fs/fDNotVjuPAfh6/TVdRl1a+GoadFd/aLqR5maRjKrknNxOFBJCrKyqAp20ASeBPgR8PPhnY6Na+GfBmi6SNGZ5NPmhs0M9vI8SRSyCVgX8ySOONXctucKNxPNAHd0AFABQAUAA6igDzLxLbX0/xThktPGEFmtr/Zc82h/wBpmKQxg6gJGMW1hibdEACMP9kfBBQFTXqHochcTeLV8Za9N/wtfTNP0C8njuVs0u7Qz2Fs58qOWJ5bV1CkxSr5bBlZyP3imOTzlzR7j5Zdj1Hwlr0en6Pbadrniiw1TXYFSO9mDxRkytIY1XYmAuX+VRgZI6ZzRdPZj5ZdjXm8U6LbW008+r2EEUQLO0l0i7QC4JPPGDFKOf8Ank/904egcsuxY0/WdP1YIbK/trssiuFikDNtKhgSvUfKynnsw9aA5X0RcoE01uhM0wDOakQtMBM0DsG6lcQZpgLQAUFcsuwDqKV0HLLsfn/+3V8ftQ+Bv7ROlT6L4X8P3+qXnhOGGXV9QN8LsQNdXeYVaC5iVV3AODt3BwrbsohX1sHg4YiLlJ7Hk4vGToS5Ynzd4Z/bP17wl4i0vXtN8G+HI9Z0zS/7FtLyW91mZo7IyNKYMPqBDLvYkbslQAowqqB6Kyuj/M/vPMeaVv5V9xu+Hv28vGGgabY2Vp4U8MBLGUS2sssuqzTwANESiTSXzSLGfIjUxhghUFSuCRWiymhLeT+8h5tVX2V9xZP7dnjGSK7ii8MeF7GC9ad7m3sJNTtYpnn+0ee7JHeqpdzdSksRncI2zuijK3/Y+HX2n95Kzet0ivuLHg79t3xZ4RsPDemeHvBXhKxsfDtuYNOtLePUWSFNmw5U3hDHGSWYEkksTuJJwq4DA4aPPXrOC7uSX5m1PMsZXlyU6fM/JN/kdmP+Ck/xY2B/+Eb8KhScBjYXeD/5M1NDC5bibqjieZropRb/AAuXWxePo29pQt6xf/ALH/Dx34t4t93h7wsDOfkH9nXXPOP+fiumOV4SX/L1/wDgS/yOV5ni1tTX/gL/AMzq5f27/iTZ28U19Z+FbRHH/LWwZRn0H/Ewz+n4Uf2Vh3tOX3r/ACLea11a8I/+A/8A2xhXv/BSnxxbfLBpXhe4YDG77LcKD/5MVayag95y+9f5Gbzistox+7/gmW3/AAUw+Je4lND8J4x0Npc//JFX/Y2HWnPL7/8AgGbzrEb8sfu/4JE3/BTT4odtC8I/jZ3X/wAkUf2Ph/55ff8A8AFnVd/Yj93/AASI/wDBTf4pKc/2F4Q/8Arr/wCSKX9jYf8Anl9//AH/AGzW/kj93/BI3/4KefFPtoXhDHp9juv/AJJpf2PQX25ff/wA/tmr/JH7v+CRN/wU/wDiko40Dwh+Npd//JNS8oofzy+//gGizeq/sr7iFv8AgqL8VV6aB4O/8BLv/wCSqyeUYfu/vNFmtZ/ZX3GZ/wAFWb+1t/2i/Dkc85iP/CK2x4XOB9rvPf2ryMLiPYwcUz2sRh41Z3aPjV9atVGY2WYKeXLbfz4IH513LGStozheChfWJZj1a2MaMt2kbD76yAEZ9myv8qaxsr6yI+owt8JJJrUUUgMeo2pHcSFQf0NOWKqPVTCGDp7clzZ0Hx/qmjXUd3pmrR2EkWSlxBujkyewZSPSuKu1iVatyzXZpNfc1+J2Uaaw8v3acX5Nr9Tpof2ifEl1cxzX2oXOqSWxEiSX0gdkYdCnmB8HjivOo4TDULujTjG/8q5fv5V+Z3TqVnbnbf8Aibf5mX4p+OHi3xo72+pX8tzpxH+omkZgOcgKyqCo56KAPyrqjeLtGNl8/wBTOcm9W0vkcnqGtwzTRixgjsAhId4Lxgrk46iXd7+nWt1zLSP5szlUcnaUrl/+3FNvDbG3eGWJgGngkMzy9ssWDLz1+UCuiOMqQ0bOKeEo1NXEkl16OGZY8TksONyAEn0xgfyrqWZyjozkeWUmr6lC+8SzWxEYj3Sr97chX9NxNY/2rV8jVZVQe1zPbxZcNMqKI9x6qQf0/wD11H9qVvIr+y8Ot7ko8TSK/wC/tXjwORnH4gEdK2jmk/tGUsrhe8GV/wDhKgTIHjK44GxwxP8AKtVmkftIyeVyXwski1mO4JALIe+8bf16VusbSn9o53gKsHrE+6P+Cm9n4DuPj74fbxTD4ik1H/hGbfy/7Jmt0iEf2u7xkSIx3Z3dDjGPevn8NhnXV00vkfRYnFRovlaf3nynDovwiwMQeNsev2u04/8AIVeistk9pL7jzXmUF9l/eXIdI+EYx/o3jQn1N3a//G62/s2p/MvuIeZU/wCV/eWJNI+FEy7Ei8bxK3LBLuzwx/GI+pp/2ZUf219w/wC0af8Az7/Es2mifB2HPmWHjSfsGfULcfoIxVrK5LVT/FmbzGn0h+RabTPg5sCppPjAepGpQAn6/JVxy1/al+f+aM5ZhD+X8v8AgjE0f4SrIJY7fxtAR02X9sfw+aImiWVKW0vxf+Y1nCh7vJ+X+RH/AMI/8LDIWz42lcjGJLu0Of8AyF/Kslk9WOqqL7hvN6LVvZv7y5D8NvhbqW2aSHxvbrj/AFq3NoB+Xlc0nlNR/wDLxfcawzan/wA+395Xv/hz8I3O2W58byMOcNcWnb/tlUf2NVevtPwG86pxdvZfiUR4L+FVsDsk8bsCR/y82f8A8Zo/sWr/AM/PwJ/tmn/z6/Ecnhz4VKjLnxq6MclDdWZH5eV/KtP7Gq7e0X3C/tik3f2f4kc3hn4QuPmtvGPXIAurUfyjqHk9RbzX3D/teD09m/vK8nhn4SBXxH42wRjH2q0P6mLNS8on/OvuNP7VgvsP7yqfDHwhUDCeOPwu7P8A+NVH9kVP+fn4FLNqb/5d/ifR/wDwVUXd+0Z4d9P+EVtv/Su8qsstyP1t9wsxaVQ+QI8Lkdq9w8B2voW4jx1Ge1XFMiTVtS1GhK5HBrcySW5bjU5JPIHQ4qkRLTUnRA3JB25464q0Fuxajtg0aDA5NXoZX6nqvh/4QSW4gvZdRA3IHC264IbGcHPUflWLqdDshSS965R8Z3MpJjzIGTgNwMjnuDRFO5nVk9keeTBnYsxy2OvWtzlvYpOpJJDGk9BkJJAx1/Ck7jRA4ypAbH0qWaRZBMSF6e1Zs2vcqytg4I5xWbVylofXP/BVHA/aI8PHn/kVbbp/193lfOZX/Df+Jn0OZL96fHoI6fjmvcueJLsW4h057VrA52+5fgU4GCBWxG2xYVt3fP4U0G/xE6SYH+z0qtAd0WyRHa27jOW3cfQiqTRgzufBlp4kBjjtba6jsn+fd5OEbjP3iP61nJx6G8Yz+RleLJ5FvDEZSzDOfnz3rSGpnVunY5uWTHCr261bMXsVGJycAUtxrUgbPIA70xkTKQMEY9hUyGnYrSrk8/4VizaNnuVJBg8VBomtkfXX/BVLA/aG8Pd/+KWt/wD0ru6+byv4H6s+hzL+KfHicH617qPEe9y3GBitImE9y7E+ARkj2xitSUXrKzur0SmC3luRChlcQRmQqgxkkDtkjk+tcGLx1HA0/aVpKK2Tbtqejg8DWx1R06W9tfQs6fpV7Np8VxLayxhj5fmeWwjZ/RT36Vw4HNcNjpOFOalJb2adj0czyitgGpy+F7G8dIubN9G2wF5GG/YUyCTIQP8A0GvZjVV7HhOm4anpXxJ8YXGkaNaQ2ybBOu1mxt2YAOMZohaUm2a15SUVyniz3hdgGOWPX3rpi0ebruxuf4ic5PNXdEvcRmUHkdO59aS0QRIJWU+x9QaVw6leRhnioKK0hJHAxSZaKz9x0HrWTdjohufXH/BVQ4/aG8O46/8ACK2//pXd185litBvzf4n0eY/xUfHSjPpn0r2keHJWdy7CMeh7dK0Rm1ctoSo7/lTuyEuh6l8A/FaeDfHNrqMulnVIxE4lt1I3lOMsBkZwcdCPr2P59xtk2Iz3K/qeFfvp33t0fdeZ9bw7i6eBxMqtVtJq10r9V/ke8fE3xtpPj/XtEv7Pw79g0ix1CKZhNHsMhU8R43NuDc5JA7DnrX59wXkuO4eliamOXL7RJb379j6rNKlLMo04UZOdnfa3bvY4z9ojx3o+g+HtBtdO8L/AGKeO3aKG9kP+swQcuQTuYZP90H1ODX6bhsXUSck7s8epl1OXuyWh8wjx/e3Sm3vj58fmNINpxt3Elj37k8cV6tDMXDSotDgr5RGpH929TZNvvCyRPvR/mDKMgivpYTUldHxtak6UnGSs0Ls28d8d/8AP+cVrzaaHO0raDHkOcdvc9adyVyohJCk5yBU3KjYrNKRx1pNladSJpepPp61NzaKVynK+8Zzz6VhJ3ZolqfYH/BVOHzf2g/DvKp/xS9uAzdP+Pu8/P8ACvl8FOUYNLqfX4uiqk030PjRmki+cwOxDbdqDcH46g5Jx9RXc8VOnukedLBwknZ2NKLKPGJP3LSfdV2UE+3XB/Cu2niozWp588LUh8OpZW8hjmhWWKcwO+15o1yqdM5OK58RjlS0pq7/ACOrDYF1n+8909C0IeFjBEsl+dI1CPO3UkfckgPVSWXaAcA9BznHeuGOIrSqSk5W00PU+q0qcFGK6no3hbx14Z8D6bdXza9Pr+pxZeC2t7lNh64U+Wp4LYGTnA6DIFeZj1UqVFyzuj08FKEYOydzz3WfFEvxBttX0rV9wkuf9IhePgQOAzRqqnlVy4TjttHO7jow1OLXs3u+phWrSpS9p07HDXfgTSfCdlBP4h1GIXc0iiO2LMqbQ6iQ5HJKqSR0GQOtdscNTpL95K5hUx9SpK1ONki34l0238D6Vpt5Z376ho9+y+SJUwyhl3Bt2RxwMDHc11c/1OzveLPNrw+vJ3VpkEVzHcpkNyRmvdUouKkj5mUHDSQkoxxn9KohxSKkre4Kk9fSoU03Y2UGknbcgkIOM5FJvUOVNlWZwVIByf5VDdjSxVZqgo+yP+CoUVxq3x/0T7HZte248MwQyNbIXYSC6uyULAHaQCOOvNfI4eaVPlZ9pWjeV0fJ40K6sLSFZ9HvmAI3DyDITjHX1+ldynTgtWcXJKUrxI00DXrB4bnStPkFu+0vEYCroevGQOOe/p3NYSVnzRenmawd7qS1M3UfCmuWN3E50y7WNuyo5IPPfGNvTAb5vyrnnd7msLRFhOu2LYj02+aLJODbyZVvUjAz+v41HM1psdMHE7TRtaa+tobXVNM1SDYcie3tTnBwNpOOQMcYAIyetdFGpBXU2zJzrU/4Zma1bapNraXllpGqpZxAAySbmcnAAI28rzzjjp1B6KU06ilHb1I5qtWLVXdlDx5qia/9g/t6LUYGtw3kN5AjL7tu7g8k/KP8mtataFdJTexz06M6TfL1Gw6pZeIbG1064vLq9s7FAIIikSBQFwAc4yQM8k5PPrRGdOS5Xshyozg3KPU1E0tZWiSCa2cYUBbYBQc/NjHALcjgV6FKv7NNU395wVcIqr/eL7jlJPFElrpkPnYhuXGS20EAk/ngD2+ma5Pr9eK957nR/Z1Gb91bFS5vpw0d2JGLsVV4kI+904HcEnOPUAd6xdapGXOjdYem1ySVy5Za1BdxoDLiXaNwcbAWwM4/OvXp4ynKK5nZ+Z4VbBVYSbS09SSR85HvXepKSumcXK1pYY4GM/ypN9jSK7n/2Q==",
-                        "timestamp": 295322931841.4001,
-                        "timing": 7699.0
-                    },
-                    {
-                        "data": "data:image/jpeg;base64,/9j/4AAQSkZJRgABAQAAAQABAAD/2wCEAAMCAgMCAgMDAwMEAwMEBQgFBQQEBQoHBwYIDAoMDAsKCwsNDhIQDQ4RDgsLEBYQERMUFRUVDA8XGBYUGBIUFRQBAwQEBQQFCQUFCRQNCw0UFBQUFBQUFBQUFBQUFBQUFBQUFBQUFBQUFBQUFBQUFBQUFBQUFBQUFBQUFBQUFBQUFP/AABEIAMAAeAMBEQACEQEDEQH/xAGiAAABBQEBAQEBAQAAAAAAAAAAAQIDBAUGBwgJCgsQAAIBAwMCBAMFBQQEAAABfQECAwAEEQUSITFBBhNRYQcicRQygZGhCCNCscEVUtHwJDNicoIJChYXGBkaJSYnKCkqNDU2Nzg5OkNERUZHSElKU1RVVldYWVpjZGVmZ2hpanN0dXZ3eHl6g4SFhoeIiYqSk5SVlpeYmZqio6Slpqeoqaqys7S1tre4ubrCw8TFxsfIycrS09TV1tfY2drh4uPk5ebn6Onq8fLz9PX29/j5+gEAAwEBAQEBAQEBAQAAAAAAAAECAwQFBgcICQoLEQACAQIEBAMEBwUEBAABAncAAQIDEQQFITEGEkFRB2FxEyIygQgUQpGhscEJIzNS8BVictEKFiQ04SXxFxgZGiYnKCkqNTY3ODk6Q0RFRkdISUpTVFVWV1hZWmNkZWZnaGlqc3R1dnd4eXqCg4SFhoeIiYqSk5SVlpeYmZqio6Slpqeoqaqys7S1tre4ubrCw8TFxsfIycrS09TV1tfY2dri4+Tl5ufo6ery8/T19vf4+fr/2gAMAwEAAhEDEQA/AP0joAKACgAoAKACgAoAKACgAoAKACgAoAKAAdRQAUAFABQAUAFABQAUAFABQAUAFABQAUAFAAOooAKACgAoAKACgAoAKACgAoAKACgAoAKACgAHUUAFABQAUAFABQAUAFABQAUAFABQAUAFABQADqKACgAoAKACgAoAKACgAoAKACgAoAKACgAoAB1FABQAUAFABQAUAFABQAUAFABQAUAFABQAUAA6igAoAKACgAoAKACgAoAKACgAoAKACgAoAKAAdRQAUAFABQAUAFABQAUAFABQAUAFABQAUAFAAOooAKACgAoAKACgAoAKACgAoAKACgAoAKACgAHUUAFABQAUAFABQAUAFABQAUAFABQAUAFABQADqKACgAoAKACgAoAKACgAoAKACgAoAKACgAoAB1FABQAUAFABQAUAFABQAUAFABQAUAFABQAUAA6igCneX/2SVFKhlK7jzz94LwP+BCocrM6adFVFpL+rXB9TiFu0yAyKjKGAPQHBB/JhRzaDqYadOfJJ28/v/wAiGTXYNitEjyqwds4xwoJPX6Y/zyc6Ot5fOPxO2qX3llL6N5fLXdncVyV4ODg0KaZzvCVIw55dr/eMbVIFkeMkiRSAVxk8ttAx9f50nMccHVklJbf8AQ6kohuHK/NCrNtB+8ASM5/4CaalciphpRnCMXe616W0uJPq8MQfaHZlDkArjJXORnp2NT7RLc2p4GpOVm7bfiPTUoXnWIbt7EgDHHBwefbB/KruTLBzjBzfS35Ijm1m2twxkZlwcfdJ7kfzBo5kEMFUk1bXQdDq1vcMixlnLeiHjpyeOOoo5k9iJYSrCCnIu1RxhQAUAFAAOooAieCF5VlaNGkXo5UZH40tClJpWT0FaCJkKGNCrclSowfwosHPLmUr6jfsduWLeRGSec7Bzxj+VFki/aVP5mKlrDG25YY1b1CgGnsRKUpK0ncc0MbBgUUhsZyOvpSsClJbMT7PFhx5aYf7w2j5vr69T+dFkDlJ2u9tvIaLO3XOIIxnIOEHOetFkWqtRbSf3gtpAjh1hjVx0YIMiiyJlOclZsYLC32MpgR9zFz5ihsk55/U0WXY1+sVLqztYdFZQQBQkSqFOVwOhwBx+VFkiZ1Z1ElInpmIUAFABQADqKAMa78QabHrbaadYs4tQijhlexa5AlVHMoRimc4cxvt/veU+MlTiWnubwnBRs1coSeN9Dju7jzfE2mQqscczK11ENkTsyJJk8bS0bqD0LKR2Ipcy7/maR9lZJ0/6+80IPFWkea9vLq9iLuJgkkX2lNyM0hjVSAeCX+UDqSPWqTT6mU1zO8Y2/r1JJvFOi21tNPPq9hBFECztJdIu0AuCTzxgxSjn/nk/wDdOHoZ8suxY0/WdP1YIbK/trssiuFikDNtKhgSvUfKynnsw9aA5X0RcoE01uhM0wDOakQtMBM0DsG6lcQZpgLQAUFcsuwDqKV0HLLsfn/+3V8ftQ+Bv7ROlT6L4X8P3+qXnhOGGXV9QN8LsQNdXeYVaC5iVV3AODt3BwrbsohX1sHg4YiLlJ7Hk4vGToS5Ynzd4Z/bP17wl4i0vXtN8G+HI9Z0zS/7FtLyW91mZo7IyNKYMPqBDLvYkbslQAowqqB6Kyuj/M/vPMeaVv5V9xu+Hv28vGGgabY2Vp4U8MBLGUS2sssuqzTwANESiTSXzSLGfIjUxhghUFSuCRWiymhLeT+8h5tVX2V9xZP7dnjGSK7ii8MeF7GC9ad7m3sJNTtYpnn+0ee7JHeqpdzdSksRncI2zuijK3/Y+HX2n95Kzet0ivuLHg79t3xZ4RsPDemeHvBXhKxsfDtuYNOtLePUWSFNmw5U3hDHGSWYEkksTuJJwq4DA4aPPXrOC7uSX5m1PMsZXlyU6fM/JN/kdmP+Ck/xY2B/+Eb8KhScBjYXeD/5M1NDC5bibqjieZropRb/AAuXWxePo29pQt6xf/ALH/Dx34t4t93h7wsDOfkH9nXXPOP+fiumOV4SX/L1/wDgS/yOV5ni1tTX/gL/AMzq5f27/iTZ28U19Z+FbRHH/LWwZRn0H/Ewz+n4Uf2Vh3tOX3r/ACLea11a8I/+A/8A2xhXv/BSnxxbfLBpXhe4YDG77LcKD/5MVayag95y+9f5Gbzistox+7/gmW3/AAUw+Je4lND8J4x0Npc//JFX/Y2HWnPL7/8AgGbzrEb8sfu/4JE3/BTT4odtC8I/jZ3X/wAkUf2Ph/55ff8A8AFnVd/Yj93/AASI/wDBTf4pKc/2F4Q/8Arr/wCSKX9jYf8Anl9//AH/AGzW/kj93/BI3/4KefFPtoXhDHp9juv/AJJpf2PQX25ff/wA/tmr/JH7v+CRN/wU/wDiko40Dwh+Npd//JNS8oofzy+//gGizeq/sr7iFv8AgqL8VV6aB4O/8BLv/wCSqyeUYfu/vNFmtZ/ZX3GZ/wAFWb+1t/2i/Dkc85iP/CK2x4XOB9rvPf2ryMLiPYwcUz2sRh41Z3aPjV9atVGY2WYKeXLbfz4IH513LGStozheChfWJZj1a2MaMt2kbD76yAEZ9myv8qaxsr6yI+owt8JJJrUUUgMeo2pHcSFQf0NOWKqPVTCGDp7clzZ0Hx/qmjXUd3pmrR2EkWSlxBujkyewZSPSuKu1iVatyzXZpNfc1+J2Uaaw8v3acX5Nr9Tpof2ifEl1cxzX2oXOqSWxEiSX0gdkYdCnmB8HjivOo4TDULujTjG/8q5fv5V+Z3TqVnbnbf8Aibf5mX4p+OHi3xo72+pX8tzpxH+omkZgOcgKyqCo56KAPyrqjeLtGNl8/wBTOcm9W0vkcnqGtwzTRixgjsAhId4Lxgrk46iXd7+nWt1zLSP5szlUcnaUrl/+3FNvDbG3eGWJgGngkMzy9ssWDLz1+UCuiOMqQ0bOKeEo1NXEkl16OGZY8TksONyAEn0xgfyrqWZyjozkeWUmr6lC+8SzWxEYj3Sr97chX9NxNY/2rV8jVZVQe1zPbxZcNMqKI9x6qQf0/wD11H9qVvIr+y8Ot7ko8TSK/wC/tXjwORnH4gEdK2jmk/tGUsrhe8GV/wDhKgTIHjK44GxwxP8AKtVmkftIyeVyXwski1mO4JALIe+8bf16VusbSn9o53gKsHrE+6P+Cm9n4DuPj74fbxTD4ik1H/hGbfy/7Jmt0iEf2u7xkSIx3Z3dDjGPevn8NhnXV00vkfRYnFRovlaf3nynDovwiwMQeNsev2u04/8AIVeistk9pL7jzXmUF9l/eXIdI+EYx/o3jQn1N3a//G62/s2p/MvuIeZU/wCV/eWJNI+FEy7Ei8bxK3LBLuzwx/GI+pp/2ZUf219w/wC0af8Az7/Es2mifB2HPmWHjSfsGfULcfoIxVrK5LVT/FmbzGn0h+RabTPg5sCppPjAepGpQAn6/JVxy1/al+f+aM5ZhD+X8v8AgjE0f4SrIJY7fxtAR02X9sfw+aImiWVKW0vxf+Y1nCh7vJ+X+RH/AMI/8LDIWz42lcjGJLu0Of8AyF/Kslk9WOqqL7hvN6LVvZv7y5D8NvhbqW2aSHxvbrj/AFq3NoB+Xlc0nlNR/wDLxfcawzan/wA+395Xv/hz8I3O2W58byMOcNcWnb/tlUf2NVevtPwG86pxdvZfiUR4L+FVsDsk8bsCR/y82f8A8Zo/sWr/AM/PwJ/tmn/z6/Ecnhz4VKjLnxq6MclDdWZH5eV/KtP7Gq7e0X3C/tik3f2f4kc3hn4QuPmtvGPXIAurUfyjqHk9RbzX3D/teD09m/vK8nhn4SBXxH42wRjH2q0P6mLNS8on/OvuNP7VgvsP7yqfDHwhUDCeOPwu7P8A+NVH9kVP+fn4FLNqb/5d/ifR/wDwVUXd+0Z4d9P+EVtv/Su8qsstyP1t9wsxaVQ+QI8Lkdq9w8B2voW4jx1Ge1XFMiTVtS1GhK5HBrcySW5bjU5JPIHQ4qkRLTUnRA3JB25464q0Fuxajtg0aDA5NXoZX6nqvh/4QSW4gvZdRA3IHC264IbGcHPUflWLqdDshSS965R8Z3MpJjzIGTgNwMjnuDRFO5nVk9keeTBnYsxy2OvWtzlvYpOpJJDGk9BkJJAx1/Ck7jRA4ypAbH0qWaRZBMSF6e1Zs2vcqytg4I5xWbVylofXP/BVHA/aI8PHn/kVbbp/193lfOZX/Df+Jn0OZL96fHoI6fjmvcueJLsW4h057VrA52+5fgU4GCBWxG2xYVt3fP4U0G/xE6SYH+z0qtAd0WyRHa27jOW3cfQiqTRgzufBlp4kBjjtba6jsn+fd5OEbjP3iP61nJx6G8Yz+RleLJ5FvDEZSzDOfnz3rSGpnVunY5uWTHCr261bMXsVGJycAUtxrUgbPIA70xkTKQMEY9hUyGnYrSrk8/4VizaNnuVJBg8VBomtkfXX/BVLA/aG8Pd/+KWt/wD0ru6+byv4H6s+hzL+KfHicH617qPEe9y3GBitImE9y7E+ARkj2xitSUXrKzur0SmC3luRChlcQRmQqgxkkDtkjk+tcGLx1HA0/aVpKK2Tbtqejg8DWx1R06W9tfQs6fpV7Np8VxLayxhj5fmeWwjZ/RT36Vw4HNcNjpOFOalJb2adj0czyitgGpy+F7G8dIubN9G2wF5GG/YUyCTIQP8A0GvZjVV7HhOm4anpXxJ8YXGkaNaQ2ybBOu1mxt2YAOMZohaUm2a15SUVyniz3hdgGOWPX3rpi0ebruxuf4ic5PNXdEvcRmUHkdO59aS0QRIJWU+x9QaVw6leRhnioKK0hJHAxSZaKz9x0HrWTdjohufXH/BVQ4/aG8O46/8ACK2//pXd185litBvzf4n0eY/xUfHSjPpn0r2keHJWdy7CMeh7dK0Rm1ctoSo7/lTuyEuh6l8A/FaeDfHNrqMulnVIxE4lt1I3lOMsBkZwcdCPr2P59xtk2Iz3K/qeFfvp33t0fdeZ9bw7i6eBxMqtVtJq10r9V/ke8fE3xtpPj/XtEv7Pw79g0ix1CKZhNHsMhU8R43NuDc5JA7DnrX59wXkuO4eliamOXL7RJb379j6rNKlLMo04UZOdnfa3bvY4z9ojx3o+g+HtBtdO8L/AGKeO3aKG9kP+swQcuQTuYZP90H1ODX6bhsXUSck7s8epl1OXuyWh8wjx/e3Sm3vj58fmNINpxt3Elj37k8cV6tDMXDSotDgr5RGpH929TZNvvCyRPvR/mDKMgivpYTUldHxtak6UnGSs0Ls28d8d/8AP+cVrzaaHO0raDHkOcdvc9adyVyohJCk5yBU3KjYrNKRx1pNladSJpepPp61NzaKVynK+8Zzz6VhJ3ZolqfYH/BVOHzf2g/DvKp/xS9uAzdP+Pu8/P8ACvl8FOUYNLqfX4uiqk030PjRmki+cwOxDbdqDcH46g5Jx9RXc8VOnukedLBwknZ2NKLKPGJP3LSfdV2UE+3XB/Cu2niozWp588LUh8OpZW8hjmhWWKcwO+15o1yqdM5OK58RjlS0pq7/ACOrDYF1n+8909C0IeFjBEsl+dI1CPO3UkfckgPVSWXaAcA9BznHeuGOIrSqSk5W00PU+q0qcFGK6no3hbx14Z8D6bdXza9Pr+pxZeC2t7lNh64U+Wp4LYGTnA6DIFeZj1UqVFyzuj08FKEYOydzz3WfFEvxBttX0rV9wkuf9IhePgQOAzRqqnlVy4TjttHO7jow1OLXs3u+phWrSpS9p07HDXfgTSfCdlBP4h1GIXc0iiO2LMqbQ6iQ5HJKqSR0GQOtdscNTpL95K5hUx9SpK1ONki34l0238D6Vpt5Z376ho9+y+SJUwyhl3Bt2RxwMDHc11c/1OzveLPNrw+vJ3VpkEVzHcpkNyRmvdUouKkj5mUHDSQkoxxn9KohxSKkre4Kk9fSoU03Y2UGknbcgkIOM5FJvUOVNlWZwVIByf5VDdjSxVZqgo+wv+Cqc4H7Qnh+EohWTwrbjjh2P2u8wM44/wDr96+Rw8kqdj7StG8ro+RWkttOtoY57d2Axv5D9Mdeefp/hXenGC97Y4mpOWhGjXdi0N1pHkG2faXj4V4yeeMgDHPf07msJQafNHbzNYSTupGfqllcaZdRySAxRN/t8g56A9CvIwG+asZwlu0aQcV5iR+JJtOkKI5MeTlW3Aq3qRxn9fxrG8lpsdNNw6HZ6N490u+tYbXUzNCVOVntlXJHGVJ7gADGACMnr1rooThG6m2Zudan/DM7WdXNxrQvrGC6jsoVAaWScM/QDI2k7ecHHHTseinOLqqUdvUhyq1YtVd2V/GPiSz8XCyOqyXZNqCImiRV3BsZyMkk/KP8mtKtaFdJT6HPTozpN8vUmh1Sy8Q2Nrp1xeXV7Z2KAQRFIkCgLgA5xkgZ5JyefWnGdOS5Xshyozg3KPU1E0tZWiSCa2cYUBbYBQc/NjHALcjgV6FKv7NNU395wVcIqr/eL7jlJPFElrpkPnYhuXGS20EAk/ngD2+ma5Pr9eK957nR/Z1Gb91bFS5vpw0d2JGLsVV4kI+904HcEnOPUAd6xdapGXOjdYem1ySVy5Za1BdxoDLiXaNwcbAWwM4/OvXp4ynKK5nZ+Z4VbBVYSbS09SSR85HvXepKSumcXK1pYY4GM/ypN9jSK7n/2Q==",
-                        "timestamp": 295323787256.0001,
-                        "timing": 8554.0
-                    }
-                ],
-                "scale": 8554.146000061035,
+                        "data": "data:image/jpeg;base64,/9j/4AAQSkZJRgABAQAAAQABAAD/2wCEAAMCAgMCAgMDAwMEAwMEBQgFBQQEBQoHBwYIDAoMDAsKCwsNDhIQDQ4RDgsLEBYQERMUFRUVDA8XGBYUGBIUFRQBAwQEBQQFCQUFCRQNCw0UFBQUFBQUFBQUFBQUFBQUFBQUFBQUFBQUFBQUFBQUFBQUFBQUFBQUFBQUFBQUFBQUFP/AABEIANUAeAMBEQACEQEDEQH/xAGiAAABBQEBAQEBAQAAAAAAAAAAAQIDBAUGBwgJCgsQAAIBAwMCBAMFBQQEAAABfQECAwAEEQUSITFBBhNRYQcicRQygZGhCCNCscEVUtHwJDNicoIJChYXGBkaJSYnKCkqNDU2Nzg5OkNERUZHSElKU1RVVldYWVpjZGVmZ2hpanN0dXZ3eHl6g4SFhoeIiYqSk5SVlpeYmZqio6Slpqeoqaqys7S1tre4ubrCw8TFxsfIycrS09TV1tfY2drh4uPk5ebn6Onq8fLz9PX29/j5+gEAAwEBAQEBAQEBAQAAAAAAAAECAwQFBgcICQoLEQACAQIEBAMEBwUEBAABAncAAQIDEQQFITEGEkFRB2FxEyIygQgUQpGhscEJIzNS8BVictEKFiQ04SXxFxgZGiYnKCkqNTY3ODk6Q0RFRkdISUpTVFVWV1hZWmNkZWZnaGlqc3R1dnd4eXqCg4SFhoeIiYqSk5SVlpeYmZqio6Slpqeoqaqys7S1tre4ubrCw8TFxsfIycrS09TV1tfY2dri4+Tl5ufo6ery8/T19vf4+fr/2gAMAwEAAhEDEQA/AP1ToAKACgAoAKACgAoAKACgAoAKACgAoAKACgAoAKACgAoAKACgAoAKACgAoAKACgAoAKACgAoAKACgAoAKACgAoAKACgAoAKACgAoAKACgAoAKACgAoAKACgAoAKACgAoAKACgAoAKACgAoAKACgAoAKACgAoAKACgAoAKACgAoAKACgAoAKACgAoAKACgAoAKACgAoAKACgAoAKACgAoAKACgAoAKACgAoAKACgAoAKACgAoAKACgAoAKACgAoAKACgAoAKACgAoAKACgAoAKACgAoAKACgAoAKACgAoAKACgAoAKACgAoAKACgAoAKACgAoAKACgAoAKACgAoAKACgAoAKACgAoAKACgAoAKACgAoAKACgAoAKACgAoAKACgAoAKACgAoAKACgAoAKACgAoAKACgAoAKACgAoAKACgAoAKACgAoAKACgAoAKACgAoAKACgAoAKACgAoAKACgAoAKACgAoAKACgAoAKACgAoAKACgAoAKACgAoAKACgAoAKACgAoAKACgAoAKACgAoAKACgAoAKACgAoAKACgAoAKACgAoAKACgAoAKACgAoAKACgAoAKACgAoAKACgAoAKACgAoAKACgAoAKACgAoAKACgAoAKACgAoAKACgAoAKACgAoAKACgAoAKACgAoAKACgAoAKACgAoAKACgAoAKACgAoAKACgAoAKACgAoAKACgAoAKACgAoAKACgAoAKACgAoAKACgAoAKACgAoAKACgAoAKACgAoAKACgAoAKACgAoAKACgAoAKACgAoAKACgAoAKACgAoAKACgAoAKACgAoAKACgAoAKACgAoAKACgAoAKACgAoAKACgAoAKACgAoAKACgAoAKACgAoAKACgAoAKACgAoAKACgAoAKACgAoAKACgAoAKACgAoAKACgAoAKACgAoAKACgAoAKACgAoAKACgD//Z",
+                        "timestamp": 185603812639.80002,
+                        "timing": 493.0
+                    },
+                    {
+                        "data": "data:image/jpeg;base64,/9j/4AAQSkZJRgABAQAAAQABAAD/2wCEAAMCAgMCAgMDAwMEAwMEBQgFBQQEBQoHBwYIDAoMDAsKCwsNDhIQDQ4RDgsLEBYQERMUFRUVDA8XGBYUGBIUFRQBAwQEBQQFCQUFCRQNCw0UFBQUFBQUFBQUFBQUFBQUFBQUFBQUFBQUFBQUFBQUFBQUFBQUFBQUFBQUFBQUFBQUFP/AABEIANUAeAMBEQACEQEDEQH/xAGiAAABBQEBAQEBAQAAAAAAAAAAAQIDBAUGBwgJCgsQAAIBAwMCBAMFBQQEAAABfQECAwAEEQUSITFBBhNRYQcicRQygZGhCCNCscEVUtHwJDNicoIJChYXGBkaJSYnKCkqNDU2Nzg5OkNERUZHSElKU1RVVldYWVpjZGVmZ2hpanN0dXZ3eHl6g4SFhoeIiYqSk5SVlpeYmZqio6Slpqeoqaqys7S1tre4ubrCw8TFxsfIycrS09TV1tfY2drh4uPk5ebn6Onq8fLz9PX29/j5+gEAAwEBAQEBAQEBAQAAAAAAAAECAwQFBgcICQoLEQACAQIEBAMEBwUEBAABAncAAQIDEQQFITEGEkFRB2FxEyIygQgUQpGhscEJIzNS8BVictEKFiQ04SXxFxgZGiYnKCkqNTY3ODk6Q0RFRkdISUpTVFVWV1hZWmNkZWZnaGlqc3R1dnd4eXqCg4SFhoeIiYqSk5SVlpeYmZqio6Slpqeoqaqys7S1tre4ubrCw8TFxsfIycrS09TV1tfY2dri4+Tl5ufo6ery8/T19vf4+fr/2gAMAwEAAhEDEQA/AP1ToAKACgAoAKACgAoAKACgAoAKACgAoAKACgAoAKACgAoAKACgAoAKACgAoAKACgAoAKACgAoAKACgAoAKACgAoAKACgAoAKACgAoAKACgAoAKACgAoAKACgAoAKACgAoAKACgAoAKACgAoAKACgAoAKACgAoAKACgAoAKACgAoAKACgAoAKACgAoAKACgAoAKACgAoAKACgAoAKACgAoAKACgAoAKACgAoAKACgAoAKACgAoAKACgAoAKACgAoAKACgAoAKACgAoAKACgAoAKACgAoAKACgAoAKACgAoAKACgAoAKACgAoAKACgAoAKACgAoAKACgAoAKACgAoAKACgAoAKACgAoAKACgAoAKACgAoAKACgAoAKACgAoAKACgAoAKACgAoAKACgAoAKACgAoAKACgAoAKACgAoAKACgAoAKACgAoAKACgAoAKACgAoAKACgAoAKACgAoAKACgAoAKACgAoAKACgAoAKACgAoAKACgAoAKACgAoAKACgAoAKACgAoAKACgAoAKACgAoAKACgAoAKACgAoAKACgAoAKACgAoAKACgAoAKACgAoAKACgAoAKACgAoAKACgAoAKACgAoAKACgAoAKACgAoAKACgAoAKACgAoAKACgAoAKACgAoAKACgAoAKACgAoAKACgAoAKACgAoAKACgAoAKACgAoAKACgAoAKACgAoAKACgAoAKACgAoAKACgAoAKACgAoAKACgAoAKACgAoAKACgAoAKACgAoAKACgAoAKACgAoAKACgAoAKACgAoAKACgAoAKACgAoAKACgAoAKACgAoAKACgAoAKACgAoAKACgAoAKACgAoAKACgAoAKACgAoAKACgAoAKACgAoAKACgAoAKACgAoAKACgAoAKACgAoAKACgAoAKACgAoAKACgAoAKACgAoAKACgAoAKACgAoAKACgD//Z",
+                        "timestamp": 185604305367.6,
+                        "timing": 985.0
+                    },
+                    {
+                        "data": "data:image/jpeg;base64,/9j/4AAQSkZJRgABAQAAAQABAAD/2wCEAAMCAgMCAgMDAwMEAwMEBQgFBQQEBQoHBwYIDAoMDAsKCwsNDhIQDQ4RDgsLEBYQERMUFRUVDA8XGBYUGBIUFRQBAwQEBQQFCQUFCRQNCw0UFBQUFBQUFBQUFBQUFBQUFBQUFBQUFBQUFBQUFBQUFBQUFBQUFBQUFBQUFBQUFBQUFP/AABEIANUAeAMBEQACEQEDEQH/xAGiAAABBQEBAQEBAQAAAAAAAAAAAQIDBAUGBwgJCgsQAAIBAwMCBAMFBQQEAAABfQECAwAEEQUSITFBBhNRYQcicRQygZGhCCNCscEVUtHwJDNicoIJChYXGBkaJSYnKCkqNDU2Nzg5OkNERUZHSElKU1RVVldYWVpjZGVmZ2hpanN0dXZ3eHl6g4SFhoeIiYqSk5SVlpeYmZqio6Slpqeoqaqys7S1tre4ubrCw8TFxsfIycrS09TV1tfY2drh4uPk5ebn6Onq8fLz9PX29/j5+gEAAwEBAQEBAQEBAQAAAAAAAAECAwQFBgcICQoLEQACAQIEBAMEBwUEBAABAncAAQIDEQQFITEGEkFRB2FxEyIygQgUQpGhscEJIzNS8BVictEKFiQ04SXxFxgZGiYnKCkqNTY3ODk6Q0RFRkdISUpTVFVWV1hZWmNkZWZnaGlqc3R1dnd4eXqCg4SFhoeIiYqSk5SVlpeYmZqio6Slpqeoqaqys7S1tre4ubrCw8TFxsfIycrS09TV1tfY2dri4+Tl5ufo6ery8/T19vf4+fr/2gAMAwEAAhEDEQA/AP1ToAKACgAoAKACgAoAKACgAoAKACgAoAKACgAoAKACgAoAKACgAoAKACgAoAKACgAoAKACgAoAKACgAoAKACgAoAKACgAoAKACgAoAKACgAoAKACgAoAKACgAoAKACgAoAKACgAoAKACgAoAKACgAoAKACgAoAKACgAoAKACgAoAKACgAoAKACgAoAKACgAoAKACgAoAKACgAoAKACgAoAKACgAoAKACgAoAKACgAoAKACgAoAKACgAoAKACgAoAKACgAoAKACgAoAKACgAoAKACgAoAKACgAoAKACgAoAKACgAoAKACgAoAKACgAoAKACgAoAKACgAoAKACgAoAKACgAoAKACgAoAKACgAoAKACgAoAKACgAoAKACgAoAKACgAoAKACgAoAKACgAoAKACgAoAKACgAoAKACgAoAKACgAoAKACgAoAKACgAoAKACgAoAKACgAoAKACgAoAKACgAoAKACgAoAKACgAoAKACgAoAKACgAoAKACgAoAKACgAoAKACgAoAKACgAoAKACgAoAKACgAoAKACgAoAKACgAoAKACgAoAKACgAoAKACgAoAKACgAoAKACgAoAKACgAoAKACgAoAKACgAoAKACgAoAKACgAoAKACgAoAKACgAoAKACgAoAKACgAoAKACgAoAKACgAoAKACgAoAKACgAoAKACgAoAKACgAoAKACgAoAKACgAoAKACgAoAKACgAoAKACgAoAKACgAoAKACgAoAKACgAoAKACgAoAKACgAoAKACgAoAKACgAoAKACgAoAKACgAoAKACgAoAKACgAoAKACgAoAKACgAoAKACgAoAKACgAoAKACgAoAKACgAoAKACgAoAKACgAoAKACgAoAKACgAoAKACgAoAKACgAoAKACgAoAKACgAoAKACgAoAKACgAoAKACgAoAKACgAoAKACgAoAKACgD//Z",
+                        "timestamp": 185604798095.4,
+                        "timing": 1478.0
+                    },
+                    {
+                        "data": "data:image/jpeg;base64,/9j/4AAQSkZJRgABAQAAAQABAAD/2wCEAAMCAgMCAgMDAwMEAwMEBQgFBQQEBQoHBwYIDAoMDAsKCwsNDhIQDQ4RDgsLEBYQERMUFRUVDA8XGBYUGBIUFRQBAwQEBQQFCQUFCRQNCw0UFBQUFBQUFBQUFBQUFBQUFBQUFBQUFBQUFBQUFBQUFBQUFBQUFBQUFBQUFBQUFBQUFP/AABEIANUAeAMBEQACEQEDEQH/xAGiAAABBQEBAQEBAQAAAAAAAAAAAQIDBAUGBwgJCgsQAAIBAwMCBAMFBQQEAAABfQECAwAEEQUSITFBBhNRYQcicRQygZGhCCNCscEVUtHwJDNicoIJChYXGBkaJSYnKCkqNDU2Nzg5OkNERUZHSElKU1RVVldYWVpjZGVmZ2hpanN0dXZ3eHl6g4SFhoeIiYqSk5SVlpeYmZqio6Slpqeoqaqys7S1tre4ubrCw8TFxsfIycrS09TV1tfY2drh4uPk5ebn6Onq8fLz9PX29/j5+gEAAwEBAQEBAQEBAQAAAAAAAAECAwQFBgcICQoLEQACAQIEBAMEBwUEBAABAncAAQIDEQQFITEGEkFRB2FxEyIygQgUQpGhscEJIzNS8BVictEKFiQ04SXxFxgZGiYnKCkqNTY3ODk6Q0RFRkdISUpTVFVWV1hZWmNkZWZnaGlqc3R1dnd4eXqCg4SFhoeIiYqSk5SVlpeYmZqio6Slpqeoqaqys7S1tre4ubrCw8TFxsfIycrS09TV1tfY2dri4+Tl5ufo6ery8/T19vf4+fr/2gAMAwEAAhEDEQA/AP1ToAKACgAoAKACgAoAKACgAoAKACgAoAKACgAoAKACgAoAKACgAoAKACgAoAKACgAoAKACgAoAKACgAoAKACgAoAKACgAoAKACgAoAKACgAoAKACgAoAKACgAoAKACgAoAKACgAoAKACgAoAKACgAoAKACgAoAKACgAoAKACgAoAKACgAoAKACgAoAKACgAoAKACgAoAKACgAoAKACgAoAKACgAoAKACgAoAKACgAoAKACgAoAKACgAoAKACgAoAKACgAoAKACgAoAKACgAoAKACgAoAKACgAoAKACgAoAKACgAoAKACgAoAKACgAoAKACgAoAKACgAoAKACgAoAKACgAoAKACgAoAKACgAoAKACgAoAKACgAoAKACgAoAKACgAoAKACgAoAKACgAoAKACgAoAKACgAoAKACgAoAKACgAoAKACgAoAKACgAoAKACgAoAKACgAoAKACgAoAKACgAoAKACgAoAKACgAoAKACgAoAKACgAoAKACgAoAKACgAoAKACgAoAKACgAoAKACgAoAKACgAoAKACgAoAKACgAoAKACgAoAKACgAoAKACgAoAKACgAoAKACgAoAKACgAoAKACgAoAKACgAoAKACgAoAKACgAoAKACgAoAKACgAoAKACgAoAKACgAoAKACgAoAKACgAoAKACgAoAKACgAoAKACgAoAKACgAoAKACgAoAKACgAoAKACgAoAKACgAoAKACgAoAKACgAoAKACgAoAKACgAoAKACgAoAKACgAoAKACgAoAKACgAoAKACgAoAKACgAoAKACgAoAKACgAoAKACgAoAKACgAoAKACgAoAKACgAoAKACgAoAKACgAoAKACgAoAKACgAoAKACgAoAKACgAoAKACgAoAKACgAoAKACgAoAKACgAoAKACgAoAKACgAoAKACgAoAKACgAoAKACgAoAKACgD//Z",
+                        "timestamp": 185605290823.19998,
+                        "timing": 1971.0
+                    },
+                    {
+                        "data": "data:image/jpeg;base64,/9j/4AAQSkZJRgABAQAAAQABAAD/2wCEAAMCAgMCAgMDAwMEAwMEBQgFBQQEBQoHBwYIDAoMDAsKCwsNDhIQDQ4RDgsLEBYQERMUFRUVDA8XGBYUGBIUFRQBAwQEBQQFCQUFCRQNCw0UFBQUFBQUFBQUFBQUFBQUFBQUFBQUFBQUFBQUFBQUFBQUFBQUFBQUFBQUFBQUFBQUFP/AABEIANUAeAMBEQACEQEDEQH/xAGiAAABBQEBAQEBAQAAAAAAAAAAAQIDBAUGBwgJCgsQAAIBAwMCBAMFBQQEAAABfQECAwAEEQUSITFBBhNRYQcicRQygZGhCCNCscEVUtHwJDNicoIJChYXGBkaJSYnKCkqNDU2Nzg5OkNERUZHSElKU1RVVldYWVpjZGVmZ2hpanN0dXZ3eHl6g4SFhoeIiYqSk5SVlpeYmZqio6Slpqeoqaqys7S1tre4ubrCw8TFxsfIycrS09TV1tfY2drh4uPk5ebn6Onq8fLz9PX29/j5+gEAAwEBAQEBAQEBAQAAAAAAAAECAwQFBgcICQoLEQACAQIEBAMEBwUEBAABAncAAQIDEQQFITEGEkFRB2FxEyIygQgUQpGhscEJIzNS8BVictEKFiQ04SXxFxgZGiYnKCkqNTY3ODk6Q0RFRkdISUpTVFVWV1hZWmNkZWZnaGlqc3R1dnd4eXqCg4SFhoeIiYqSk5SVlpeYmZqio6Slpqeoqaqys7S1tre4ubrCw8TFxsfIycrS09TV1tfY2dri4+Tl5ufo6ery8/T19vf4+fr/2gAMAwEAAhEDEQA/AP1ToAKACgAoAKACgAoAKACgAoAKACgAoAKACgAoAKACgAoAKACgAoAKACgAoAKACgAoAKACgAoAKACgAoAKACgAoAKACgAoAKACgAoAKACgAoAKACgAoAKACgAoAKACgAoAKACgAoAKACgAoAKACgAoAKACgAoAKACgAoAKACgAoAKACgAoAKACgAoAKACgAoAKACgAoAKACgAoAKACgAoAKACgAoAKACgAoAKACgAoAKACgAoAKACgAoAKACgAoAKACgAoAKACgAoAKACgAoAKACgAoAKACgAoAKACgAoAKACgAoAKACgAoAKACgAoAKACgAoAKACgAoAKACgAoAKACgAoAKACgAoAKACgAoAKACgAoAKACgAoAKACgAoAKACgAoAKACgAoAKACgAoAKACgAoAKACgAoAKACgAoAKACgAoAKACgAoAKACgAoAKACgAoAKACgAoAKACgAoAKACgAoAKACgAoAKACgAoAKACgAoAKACgAoAKACgAoAKACgAoAKACgAoAKACgAoAKACgAoAKACgAoAKACgAoAKACgAoAKACgAoAKACgAoAKACgAoAKACgAoAKACgAoAKACgAoAKACgAoAKACgAoAKACgAoAKACgAoAKACgAoAKACgAoAKACgAoAKACgAoAKACgAoAKACgAoAKACgAoAKACgAoAKACgAoAKACgAoAKACgAoAKACgAoAKACgAoAKACgAoAKACgAoAKACgAoAKACgAoAKACgAoAKACgAoAKACgAoAKACgAoAKACgAoAKACgAoAKACgAoAKACgAoAKACgAoAKACgAoAKACgAoAKACgAoAKACgAoAKACgAoAKACgAoAKACgAoAKACgAoAKACgAoAKACgAoAKACgAoAKACgAoAKACgAoAKACgAoAKACgAoAKACgAoAKACgAoAKACgAoAKACgAoAKACgD//Z",
+                        "timestamp": 185605783551.0,
+                        "timing": 2464.0
+                    },
+                    {
+                        "data": "data:image/jpeg;base64,/9j/4AAQSkZJRgABAQAAAQABAAD/2wCEAAMCAgMCAgMDAwMEAwMEBQgFBQQEBQoHBwYIDAoMDAsKCwsNDhIQDQ4RDgsLEBYQERMUFRUVDA8XGBYUGBIUFRQBAwQEBQQFCQUFCRQNCw0UFBQUFBQUFBQUFBQUFBQUFBQUFBQUFBQUFBQUFBQUFBQUFBQUFBQUFBQUFBQUFBQUFP/AABEIANUAeAMBEQACEQEDEQH/xAGiAAABBQEBAQEBAQAAAAAAAAAAAQIDBAUGBwgJCgsQAAIBAwMCBAMFBQQEAAABfQECAwAEEQUSITFBBhNRYQcicRQygZGhCCNCscEVUtHwJDNicoIJChYXGBkaJSYnKCkqNDU2Nzg5OkNERUZHSElKU1RVVldYWVpjZGVmZ2hpanN0dXZ3eHl6g4SFhoeIiYqSk5SVlpeYmZqio6Slpqeoqaqys7S1tre4ubrCw8TFxsfIycrS09TV1tfY2drh4uPk5ebn6Onq8fLz9PX29/j5+gEAAwEBAQEBAQEBAQAAAAAAAAECAwQFBgcICQoLEQACAQIEBAMEBwUEBAABAncAAQIDEQQFITEGEkFRB2FxEyIygQgUQpGhscEJIzNS8BVictEKFiQ04SXxFxgZGiYnKCkqNTY3ODk6Q0RFRkdISUpTVFVWV1hZWmNkZWZnaGlqc3R1dnd4eXqCg4SFhoeIiYqSk5SVlpeYmZqio6Slpqeoqaqys7S1tre4ubrCw8TFxsfIycrS09TV1tfY2dri4+Tl5ufo6ery8/T19vf4+fr/2gAMAwEAAhEDEQA/AP1ToAKACgAoAKACgAoAKACgAoAKACgAoAKACgAoAKACgAoAKACgAoAKACgAoAKACgAoAKACgAoAKACgAoAKACgAoAKACgAoAKACgAoAKACgAoAKACgAoAKACgAoAKACgAoAKACgAoAKACgAoAKACgAoAKACgAoAKACgAoAKACgAoAKACgAoAKACgAoAKACgAoAKACgAoAKACgAoAKACgAoAKACgAoAKACgAoAKACgAoAKACgAoAKACgAoAKACgAoAKACgAoAKACgAoAKACgAoAKACgAoAKACgAoAKACgAoAKACgAoAKACgAoAKACgAoAKACgAoAKACgAoAKACgAoAKACgAoAKACgAoAKACgAoAKACgAoAKACgAoAKACgAoAKACgAoAKACgAoAKACgAoAKACgAoAKACgAoAKACgAoAKACgAoAKACgAoAKACgAoAKACgAoAKACgAoAKACgAoAKACgAoAKACgAoAKACgAoAKACgAoAKACgAoAKACgAoAKACgAoAKACgAoAKACgAoAKACgAoAKACgAoAKACgAoAKACgAoAKACgAoAKACgAoAKACgAoAKACgAoAKACgAoAKACgAoAKACgAoAKACgAoAKACgAoAKACgAoAKACgAoAKACgAoAKACgAoAKACgAoAKACgAoAKACgAoAKACgAoAKACgAoAKACgAoAKACgAoAKACgAoAKACgAoAKACgAoAKACgAoAKACgAoAKACgAoAKACgAoAKACgAoAKACgAoAKACgAoAKACgAoAKACgAoAKACgAoAKACgAoAKACgAoAKACgAoAKACgAoAKACgAoAKACgAoAKACgAoAKACgAoAKACgAoAKACgAoAKACgAoAKACgAoAKACgAoAKACgAoAKACgAoAKACgAoAKACgAoAKACgAoAKACgAoAKACgAoAKACgAoAKACgAoAKACgD//Z",
+                        "timestamp": 185606276278.80002,
+                        "timing": 2956.0
+                    },
+                    {
+                        "data": "data:image/jpeg;base64,/9j/4AAQSkZJRgABAQAAAQABAAD/2wCEAAMCAgMCAgMDAwMEAwMEBQgFBQQEBQoHBwYIDAoMDAsKCwsNDhIQDQ4RDgsLEBYQERMUFRUVDA8XGBYUGBIUFRQBAwQEBQQFCQUFCRQNCw0UFBQUFBQUFBQUFBQUFBQUFBQUFBQUFBQUFBQUFBQUFBQUFBQUFBQUFBQUFBQUFBQUFP/AABEIANUAeAMBEQACEQEDEQH/xAGiAAABBQEBAQEBAQAAAAAAAAAAAQIDBAUGBwgJCgsQAAIBAwMCBAMFBQQEAAABfQECAwAEEQUSITFBBhNRYQcicRQygZGhCCNCscEVUtHwJDNicoIJChYXGBkaJSYnKCkqNDU2Nzg5OkNERUZHSElKU1RVVldYWVpjZGVmZ2hpanN0dXZ3eHl6g4SFhoeIiYqSk5SVlpeYmZqio6Slpqeoqaqys7S1tre4ubrCw8TFxsfIycrS09TV1tfY2drh4uPk5ebn6Onq8fLz9PX29/j5+gEAAwEBAQEBAQEBAQAAAAAAAAECAwQFBgcICQoLEQACAQIEBAMEBwUEBAABAncAAQIDEQQFITEGEkFRB2FxEyIygQgUQpGhscEJIzNS8BVictEKFiQ04SXxFxgZGiYnKCkqNTY3ODk6Q0RFRkdISUpTVFVWV1hZWmNkZWZnaGlqc3R1dnd4eXqCg4SFhoeIiYqSk5SVlpeYmZqio6Slpqeoqaqys7S1tre4ubrCw8TFxsfIycrS09TV1tfY2dri4+Tl5ufo6ery8/T19vf4+fr/2gAMAwEAAhEDEQA/AP1ToAKACgAoAKACgAoAKACgAoAKACgAoAKACgAoAKACgAoAKACgAoAKACgAoAKACgAoAKACgAoAKACgAoAKACgAoAKACgAoAKACgAoAKACgAoAKACgAoAKACgAoAKACgAoAKACgAoAKACgAoAKACgAoAKACgAoAKACgAoAKACgAoAKACgAoAKACgAoAKACgAoAKACgAoAKACgAoAKACgAoAKACgAoAKACgAoAKACgAoAKACgAoAKACgAoAKACgAoAKACgAoAKACgAoAKACgAoAKACgAoAKACgAoAKACgAoAKACgAoAKACgAoAKACgAoAKACgAoAKACgAoAKACgAoAKACgAoAKACgAoAKACgAoAKACgAoAKACgAoAKACgAoAKACgAoAKACgAoAKACgAoAKACgAoAKACgAoAKACgAoAKACgAoAKACgAoAKACgAoAKACgAoAKACgAoAKACgAoAKACgAoAKACgAoAKACgAoAKACgAoAKACgAoAKACgAoAKACgAoAKACgAoAKACgAoAKACgAoAKACgAoAKACgAoAKACgAoAKACgAoAKACgAoAKACgAoAKACgAoAKACgAoAKACgAoAKACgAoAKACgAoAKACgAoAKACgAoAKACgAoAKACgAoAKACgAoAKACgAoAKACgAoAKACgAoAKACgAoAKACgAoAKACgAoAKACgAoAKACgAoAKACgAoAKACgAoAKACgAoAKACgAoAKACgAoAKACgAoAKACgAoAKACgAoAKACgAoAKACgAoAKACgAoAKACgAoAKACgAoAKACgAoAKACgAoAKACgAoAKACgAoAKACgAoAKACgAoAKACgAoAKACgAoAKACgAoAKACgAoAKACgAoAKACgAoAKACgAoAKACgAoAKACgAoAKACgAoAKACgAoAKACgAoAKACgAoAKACgAoAKACgAoAKACgD//Z",
+                        "timestamp": 185606769006.6,
+                        "timing": 3449.0
+                    },
+                    {
+                        "data": "data:image/jpeg;base64,/9j/4AAQSkZJRgABAQAAAQABAAD/2wCEAAMCAgMCAgMDAwMEAwMEBQgFBQQEBQoHBwYIDAoMDAsKCwsNDhIQDQ4RDgsLEBYQERMUFRUVDA8XGBYUGBIUFRQBAwQEBQQFCQUFCRQNCw0UFBQUFBQUFBQUFBQUFBQUFBQUFBQUFBQUFBQUFBQUFBQUFBQUFBQUFBQUFBQUFBQUFP/AABEIANUAeAMBEQACEQEDEQH/xAGiAAABBQEBAQEBAQAAAAAAAAAAAQIDBAUGBwgJCgsQAAIBAwMCBAMFBQQEAAABfQECAwAEEQUSITFBBhNRYQcicRQygZGhCCNCscEVUtHwJDNicoIJChYXGBkaJSYnKCkqNDU2Nzg5OkNERUZHSElKU1RVVldYWVpjZGVmZ2hpanN0dXZ3eHl6g4SFhoeIiYqSk5SVlpeYmZqio6Slpqeoqaqys7S1tre4ubrCw8TFxsfIycrS09TV1tfY2drh4uPk5ebn6Onq8fLz9PX29/j5+gEAAwEBAQEBAQEBAQAAAAAAAAECAwQFBgcICQoLEQACAQIEBAMEBwUEBAABAncAAQIDEQQFITEGEkFRB2FxEyIygQgUQpGhscEJIzNS8BVictEKFiQ04SXxFxgZGiYnKCkqNTY3ODk6Q0RFRkdISUpTVFVWV1hZWmNkZWZnaGlqc3R1dnd4eXqCg4SFhoeIiYqSk5SVlpeYmZqio6Slpqeoqaqys7S1tre4ubrCw8TFxsfIycrS09TV1tfY2dri4+Tl5ufo6ery8/T19vf4+fr/2gAMAwEAAhEDEQA/AP1ToAKACgAoAKACgAoAKACgAoAKACgAoAKACgAoAKACgAoAKACgAoAKACgAoAKACgAoAKACgAoAKACgAoAKACgAoAKACgAoAKACgAoAKACgAoAKACgAoAKACgAoAKACgAoAKACgAoAKACgAoAKACgAoAKACgAoAKACgAoAKACgAoAKACgAoAKACgAoAKACgAoAKACgAoAKACgAoAKACgAoAKACgAoAKACgAoAKACgAoAKACgAoAKACgAoAKACgAoAKACgAoAKACgAoAKACgAoAKACgAoAKACgAoAKACgAoAKACgAoAKACgAoAKACgAoAKACgAoAKACgAoAKACgAoAKACgAoAKACgAoAKACgAoAKACgAoAKACgAoAKACgAoAKACgAoAKACgAoAKACgAoAKACgAoAKACgAoAKACgAoAKACgAoAKACgAoAKACgAoAKACgAoAKACgAoAKACgAoAKACgAoAKACgAoAKACgAoAKACgAoAKACgAoAKACgAoAKACgAoAKACgAoAKACgAoAKACgAoAKACgAoAKACgAoAKACgAoAKACgAoAKACgAoAKACgAoAKACgAoAKACgAoAKACgAoAKACgAoAKACgAoAKACgAoAKACgAoAKACgAoAKACgAoAKACgAoAKACgAoAKACgAoAKACgAoAKACgAoAKACgAoAKACgAoAKACgAoAKACgAoAKACgAoAKACgAoAKACgAoAKACgAoAKACgAoAKACgAoAKACgAoAKACgAoAKACgAoAKACgAoAKACgAoAKACgAoAKACgAoAKACgAoAKACgAoAKACgAoAKACgAoAKACgAoAKACgAoAKACgAoAKACgAoAKACgAoAKACgAoAKACgAoAKACgAoAKACgAoAKACgAoAKACgAoAKACgAoAKACgAoAKACgAoAKACgAoAKACgAoAKACgAoAKACgD//Z",
+                        "timestamp": 185607261734.4,
+                        "timing": 3942.0
+                    },
+                    {
+                        "data": "data:image/jpeg;base64,/9j/4AAQSkZJRgABAQAAAQABAAD/2wCEAAMCAgMCAgMDAwMEAwMEBQgFBQQEBQoHBwYIDAoMDAsKCwsNDhIQDQ4RDgsLEBYQERMUFRUVDA8XGBYUGBIUFRQBAwQEBQQFCQUFCRQNCw0UFBQUFBQUFBQUFBQUFBQUFBQUFBQUFBQUFBQUFBQUFBQUFBQUFBQUFBQUFBQUFBQUFP/AABEIANUAeAMBEQACEQEDEQH/xAGiAAABBQEBAQEBAQAAAAAAAAAAAQIDBAUGBwgJCgsQAAIBAwMCBAMFBQQEAAABfQECAwAEEQUSITFBBhNRYQcicRQygZGhCCNCscEVUtHwJDNicoIJChYXGBkaJSYnKCkqNDU2Nzg5OkNERUZHSElKU1RVVldYWVpjZGVmZ2hpanN0dXZ3eHl6g4SFhoeIiYqSk5SVlpeYmZqio6Slpqeoqaqys7S1tre4ubrCw8TFxsfIycrS09TV1tfY2drh4uPk5ebn6Onq8fLz9PX29/j5+gEAAwEBAQEBAQEBAQAAAAAAAAECAwQFBgcICQoLEQACAQIEBAMEBwUEBAABAncAAQIDEQQFITEGEkFRB2FxEyIygQgUQpGhscEJIzNS8BVictEKFiQ04SXxFxgZGiYnKCkqNTY3ODk6Q0RFRkdISUpTVFVWV1hZWmNkZWZnaGlqc3R1dnd4eXqCg4SFhoeIiYqSk5SVlpeYmZqio6Slpqeoqaqys7S1tre4ubrCw8TFxsfIycrS09TV1tfY2dri4+Tl5ufo6ery8/T19vf4+fr/2gAMAwEAAhEDEQA/AP0loAKACgAoAKACgAoAKACgAoAKACgAoAKACgAp2DpcKQk7hQMKBpXAc0C62CgAoFcMigLhmgYUCuGadirBSBqwUCFoFcTNOxVhDnBx1pNl01zT5GZVtrM11a3E0dsn7gkMPNJyB17VnfU7p0Iwsi5p+oRalbCaIkDoVbgiquc0qT6Fk/d4Gc9PQ/Si5i4unHmZnHV9msCxMWFxkyBvbPSi50xo80PaGhuHXd8v94njFFzlu+xBf30VhbiVznJCqPU0XLhF1HYbNqMMF1Bbkgyy9v7oxnmi5botFpgUba3ykZyCeaLmTTg7CEgfxA/Q0XKSb6DseuBVXM0mwYbfY/lSbK5ZR1Y3cvXcMHoc9aVxXfYz7rWDa6pDaeVlZcYk3YIyfSpvqdfsuajzLc0QNwJyDxnrmtEzhUZReojEAMSQBjqahm8dK6/rsc3o9zFDp+oF5APnOFz146D61n1PUrOLrQf9dDMSwuLSC1edGS3llBKnjAHTP5nvVG0XTbkuxt6KGXWdRC5EG7OVxy1Bw4z2bop9dCveCI+KG8zbsEZJ39OVoNKdT/ZrLzMmMzQWVq7bhbrOSCwyOMdR6UHfNUUvdLd/AsOnE+es0f2gNlF+QZBPB7jigxpSTctNkya5eD/hILNxt8sxjBxjLcjpQJybhzdf+CVoEa4e7WWZbedZlfLKS56420E1mqUYtLVotadYW9/rGopKquqsSoB9+1AV63saPPBK+m50GpWgu9OngC7nZCE9c44p3PMpy5Z2ZzcU11KNNuVj3AE2y57kcc/r+RpXPZ5qbTRZv4jBq6Qlo4rdrfZG0oJX3PUc0GFCcKibktinJbpDfaXE0iyqEwXPQjc1IIVI3NPwumHv9vNv537vA9znFO5y4uUZG4eRgjI9DWzR57dnzES2kCkbYYxzn7orO2o5VnKLl2JXQSKUcB1PVW5H5VViPbSSi+4kUSRKFRFRR2UYosVO9RuPYa9tFJnfEj5OTuUGixVObXuDmhRo9jIpT+6VGKLD9pIabaAw+V5SeVxhNowPwosJ1ZJpR66A1vE7IWjjOz7uVHy9+PSiwuep7XkBreJ5RK0aGQdHIGaLD9rKTcZdAW2hjbcsaK3qFGTRYbqOouRkme/Q0WM5P3xqxIoACqADkADofWixpKcoyElgiuP9bGsgznDqCAfxosJTdPRdQa2hdcNEjDAGCo6CixXM0OjjWJQqKqKOyjFFjOTch1MQUAFABQAUAFABQAUAFABQAUAFABQAUAFACO4jRmY4VRkn2oGlcg/tC3xE3mfLKcIcHB5xU3NfZS3JYZknjDodyk46EU7mTTTsJHcRyu6q4JQ7WHof8mmtRuLjuSAgkjI49+tMVmBIAyTx61Nx8rGxyLKispypGRRckdTAKACgAoAKACgAoAKAGSjMTA55UjjrSZrT0ephWsE6W2mM/mlllyU2AbBg+g+nWo6nc5x5C2RPP4fkVg7SfNxghuvtTMY8l7sjzNDdXEkKSqWmG3Knldh55HTOPzod+hvJ02x9vJcNBH5jzlmdFZTGVK8/NzS1I/djrKS4+1ETNNsDMu0x/KV/hOaYTdO2hoWyCO3iABChAACMEU0cMmnsSVRAUAFABQAUAFABQAUAUtZ1mx8P6Teanql5Dp+nWcL3Fxd3DbI4Y1BZmZuwABJPtQO5laN8R/DPiHS9D1Ky1uye11uFZ9PV7hVkuFIzhVPO4ZAIGcHg4PSbBdmpp+uadqhi+x6hZ3zTFjF9mnVxIFIDbcHJwTgnHBOPq7BdmNd/EXRIBY3K6jp82h3Kz51YX8f2eNkZAELZAOdx5yMFcHqKd0gRqXXibRrGaOG61WyikfbsR7lFZ9wyuATk5GCOORT1Ym2Rv4w8P22lwX82u6bHZXMnl29y15GIpjxwrZwx56Ln8TxU2FbzHf8ACWaJ9qe2Ot6d9pjnW2kjN2mUlPRGGchj/dxnqOaLBYuwanZ3wnWzuY55LeTyJlRlcxS4yUYA/K2P4Tz9eDTGUz4r0QxX8ia1ppTT22Xjfa0It2yRhyM7ORj5sfQ0AWLnWbCxura1ub+2hubgMYYnlCvKFwSVU4JAU5J6d+xoA5Xw78UbHxtc6Rd+Gfsus+Fr+G+b+247xFAltplhKJGeZFLeYfMU7QEH99TQB0Ft4t0K808Xtvrmm3FqZjALiK8iaIuOSofdgnGePYntigDUhniuYY5oZUmikUMkkbBldT0YEdiORQA6gAoAwfH/AIfn8WeBfEeiWzxx3Wpabc2UTy52K0kTIpbHOASOlAHiHwf+APi/wPpfinS9Zk0O6ttf0/RYGktb2Yvaz2tlDZSspaBdy7LcTRv8uJCykKMSUAcnq/7Knj7V7XX9KGo6DY6dcweMEtL+K9uGmB1e7gu7dnhNvgBTAY5B5hBEhK+hAPdLfw74p1H7Rd6npHhzTru4F0Xh0y8kkVmaBY42eV4UMjMVALbAFVR941Ljd3KR5R8IP2avFvw/8NTWGq3OiXExg8Hwq9pcTOpGlGD7TndApAbySYxjn5d23rWilymbOs8AfCTxf4L8X67fvFoGpaZqeo+IL1rdrqcSbb2a1ltlx5JHWCQSjkAOrAt2kosw/s6Q2fxG0TxHBqDeRa+GDo12TlZZrqJfJtbvgFdwhmvlbLfxx4yASACL9m34O618KNFsrbXNL8K2up2ek2+kSaxoMk011qIgYiJ5mkjj8sBMfIPMG6RyCBjIB58f2UvFeg6joGpaDd6TPZadqUGqP4O1PVbr+zIpXhvYLxbWXyDJbxsLmKRFKsqsHGFBBcA634e/BXxh8PvH95cW2neCm8I6rFpcr2kQmSTRJbRDGYbOIxFJE2BQjl4yrMzFDnZQBy2jfs1ePdG8N6Bp4n8OvPpGh+KNNjLXc5jlfUbhZrVyBbj5RtAkGeAfl30AdX47+Bvijxl8XtE8YIuhWUNrqeg3lygupWldbFdSMuP3OC2+/UKDjKxkkqTtoA7/AOAHgTUvhf8ABXwb4S1h7STU9G06OymewkaSBig27kJVTg46FQR0oA7+gAoAKACgAoAKACgAoAKACgAoAKACgAoAKACgAoAKACgAoAKACgAoAKACgAoAKACgAoAKACgAoAKACgAoAKACgAoAKACgAoAKACgAoAKACgAoAKACgAoAKACgAoAKACgAoAKACgAoAKACgAoAKACgAoAKACgAoAKACgAoAKACgAoAKACgAoAKACgAoAKACgAoAKACgAoAKACgAoAKACgAoAKACgAoAKACgAoAKACgAoAKACgAoAKACgAoAKACgAoAKACgAoAKACgAoAKACgAoAKACgAoAKACgAoAKACgAoAKACgAoAKACgAoAKACgAoAKACgAoAKACgAoAKACgAoAKACgAoAKACgAoAKACgAoAKACgAoAKACgAoAKACgAoAKACgAoAKACgAoAKACgAoAKACgAoAKACgAoAKACgAoAKACgAoAKACgAoAKACgAoAKACgAoAKACgAoAKACgAoAKACgAoAKACgAoAKACgAoAKACgAoAKACgAoAKACgAoAKACgAoAKACgAoAKACgAoAKACgAoAKACgAoAKACgAoAKACgAoAKACgAoAKACgAoAKACgAoAKACgAoAKACgAoAKACgAoA//9k=",
+                        "timestamp": 185607754462.19998,
+                        "timing": 4435.0
+                    },
+                    {
+                        "data": "data:image/jpeg;base64,/9j/4AAQSkZJRgABAQAAAQABAAD/2wCEAAMCAgMCAgMDAwMEAwMEBQgFBQQEBQoHBwYIDAoMDAsKCwsNDhIQDQ4RDgsLEBYQERMUFRUVDA8XGBYUGBIUFRQBAwQEBQQFCQUFCRQNCw0UFBQUFBQUFBQUFBQUFBQUFBQUFBQUFBQUFBQUFBQUFBQUFBQUFBQUFBQUFBQUFBQUFP/AABEIANUAeAMBEQACEQEDEQH/xAGiAAABBQEBAQEBAQAAAAAAAAAAAQIDBAUGBwgJCgsQAAIBAwMCBAMFBQQEAAABfQECAwAEEQUSITFBBhNRYQcicRQygZGhCCNCscEVUtHwJDNicoIJChYXGBkaJSYnKCkqNDU2Nzg5OkNERUZHSElKU1RVVldYWVpjZGVmZ2hpanN0dXZ3eHl6g4SFhoeIiYqSk5SVlpeYmZqio6Slpqeoqaqys7S1tre4ubrCw8TFxsfIycrS09TV1tfY2drh4uPk5ebn6Onq8fLz9PX29/j5+gEAAwEBAQEBAQEBAQAAAAAAAAECAwQFBgcICQoLEQACAQIEBAMEBwUEBAABAncAAQIDEQQFITEGEkFRB2FxEyIygQgUQpGhscEJIzNS8BVictEKFiQ04SXxFxgZGiYnKCkqNTY3ODk6Q0RFRkdISUpTVFVWV1hZWmNkZWZnaGlqc3R1dnd4eXqCg4SFhoeIiYqSk5SVlpeYmZqio6Slpqeoqaqys7S1tre4ubrCw8TFxsfIycrS09TV1tfY2dri4+Tl5ufo6ery8/T19vf4+fr/2gAMAwEAAhEDEQA/AP0loAKACgAoAKACgAoAKACgAoAKACgAoAKACgAp2DpcKQk7hQMKBpXAc0C62CgAoFcMigLhmgYUCuGadirBSBqwUCFoFcTNOxVhDnBx1pNl01zT5GZVtrM11a3E0dsn7gkMPNJyB17VnfU7p0Iwsi5p+oRalbCaIkDoVbgiquc0qT6Fk/d4Gc9PQ/Si5i4unHmZnHV9msCxMWFxkyBvbPSi50xo80PaGhuHXd8v94njFFzlu+xBf30VhbiVznJCqPU0XLhF1HYbNqMMF1Bbkgyy9v7oxnmi5botFpgUba3ykZyCeaLmTTg7CEgfxA/Q0XKSb6DseuBVXM0mwYbfY/lSbK5ZR1Y3cvXcMHoc9aVxXfYz7rWDa6pDaeVlZcYk3YIyfSpvqdfsuajzLc0QNwJyDxnrmtEzhUZReojEAMSQBjqahm8dK6/rsc3o9zFDp+oF5APnOFz146D61n1PUrOLrQf9dDMSwuLSC1edGS3llBKnjAHTP5nvVG0XTbkuxt6KGXWdRC5EG7OVxy1Bw4z2bop9dCveCI+KG8zbsEZJ39OVoNKdT/ZrLzMmMzQWVq7bhbrOSCwyOMdR6UHfNUUvdLd/AsOnE+es0f2gNlF+QZBPB7jigxpSTctNkya5eD/hILNxt8sxjBxjLcjpQJybhzdf+CVoEa4e7WWZbedZlfLKS56420E1mqUYtLVotadYW9/rGopKquqsSoB9+1AV63saPPBK+m50GpWgu9OngC7nZCE9c44p3PMpy5Z2ZzcU11KNNuVj3AE2y57kcc/r+RpXPZ5qbTRZv4jBq6Qlo4rdrfZG0oJX3PUc0GFCcKibktinJbpDfaXE0iyqEwXPQjc1IIVI3NPwumHv9vNv537vA9znFO5y4uUZG4eRgjI9DWzR57dnzES2kCkbYYxzn7orO2o5VnKLl2JXQSKUcB1PVW5H5VViPbSSi+4kUSRKFRFRR2UYosVO9RuPYa9tFJnfEj5OTuUGixVObXuDmhRo9jIpT+6VGKLD9pIabaAw+V5SeVxhNowPwosJ1ZJpR66A1vE7IWjjOz7uVHy9+PSiwuep7XkBreJ5RK0aGQdHIGaLD9rKTcZdAW2hjbcsaK3qFGTRYbqOouRkme/Q0WM5P3xqxIoACqADkADofWixpKcoyElgiuP9bGsgznDqCAfxosJTdPRdQa2hdcNEjDAGCo6CixXM0OjjWJQqKqKOyjFFjOTch1MQUAFABQAUAFABQAUAFABQAUAFABQAUAFACO4jRmY4VRkn2oGlcg/tC3xE3mfLKcIcHB5xU3NfZS3JYZknjDodyk46EU7mTTTsJHcRyu6q4JQ7WHof8mmtRuLjuSAgkjI49+tMVmBIAyTx61Nx8rGxyLKispypGRRckdTAKACgAoAKACgAoAKAGSjMTA55UjjrSZrT0ephWsE6W2mM/mlllyU2AbBg+g+nWo6nc5x5C2RPP4fkVg7SfNxghuvtTMY8l7sjzNDdXEkKSqWmG3Knldh55HTOPzod+hvJ02x9vJcNBH5jzlmdFZTGVK8/NzS1I/djrKS4+1ETNNsDMu0x/KV/hOaYTdO2hoWyCO3iABChAACMEU0cMmnsSVRAUAFABQAUAFABQAUAUtZ1mx8P6Teanql5Dp+nWcL3Fxd3DbI4Y1BZmZuwABJPtQO5laN8R/DPiHS9D1Ky1uye11uFZ9PV7hVkuFIzhVPO4ZAIGcHg4PSbBdmpp+uadqhi+x6hZ3zTFjF9mnVxIFIDbcHJwTgnHBOPq7BdmNd/EXRIBY3K6jp82h3Kz51YX8f2eNkZAELZwc7jzkYK4PUVMpcqYI1LrxNo1lNHDdatZQyPt2I9ygZywyoAJycjBHHIraStt3t+Am2Rv4w8P22lwX82u6bHZXMnl29y15GIpjxwrZwx56Ln8TxWdhW8x3/CWaJ9qe2Ot6d9pjnW2kjN2mUlPRGGchj/AHcZ6jmiwWLsGp2d8J1s7mOeS3k8iZUZXMUuMlGAPytj+E8/Xg0xlM+K9EMV/ImtaaU09tl432tCLdskYcjOzkY+bH0NAFi51mwsbq2tbm/tobm4DGGJ5QryhcElVOCQFOSenfsaAOV8O/FGx8bXOkXfhn7LrPha/hvm/tuO8RQJbaZYSiRnmRS3mHzFO0BB/fU0AdBbeLdCvNPF7b65ptxamYwC4ivImiLjkqH3YJxnj2J7YoA1IZ4rmGOaGVJopFDJJGwZXU9GBHYjkUAOoAKAOf8AiFokvifwF4j0eGSKGfUtNubKKWbIRWkiZFLY52gkE4oA8J+EHwT8SeCNL8VaXrN94cubbX9P0WBpbXUJS9rPa2UFlKVLQruXZbiaN/lxIWQhRiSgDk9X/Zm8Z6vba/pS634astOubfxelpfxahM0wbV7uC7t2eEwYAUwmOQeYQRISvoQD3a10zX9SNxd6nZ+FtOu7j7UXh0y/eRWZoFjjZ5XhQyMxUAttAVVH3jWNSN03/W5SPJvhD+z14j+H3hubT9U1Lw7cymDwfCr2l9IykaUYPtOd8CkBvKYxjHPy7tvWuycrX9V+SM2dZ4A+G/ifwX4v12/d/DOpaZqeo+IL1rdr+USbb2a1ltlx5JHWCQSjkAMrAt2xKLMHwGsLT4j6J4ji1iMQWvhg6NdkygSzXUS+Ta3fy/LuEM18rZb+OPGQCQARfs2/C3UPhRotla63ZeEbfU7PSbfSJNY0G4kludREDERPM0iJ5YCY+QeYN0jkEDGQDz0/sxeI9B1HQNS0HUtEnstO1GDVJPB2qa1cf2ZFK8N7BeLay+QZLdGFzFIilWRWDjCgguAdd8PPhL4n+H3j+9uLa38CnwjqsWlyvaRSyJJoktohjMNnEYmSRNgUI5eMqzMxQ52UAcxo37PPjLRvDegWA1Dwu8+kaH4o02MtfzGOV9RuFmtXIEA+UbQJBngH5fMoA6zx18Hdd8Z/F7RPGCXHhyyitdT0G8uUF7I0rrYrqRlx+4wW336hQcZWMklSdtAHf8AwB8JXHwv+Cvg3wlq99p0mp6Np0dlO9hOZIGKDbuQsqnBx0KgjpQB33261/5+Yf8Avsf40AH2+1/5+of++x/jQB4t+2yPN/Zb+IY6/wDEvHH/AG1jrqw2tQyqfwz8VoLReMpivqFHVM8Tqy2lugPSuhAWItoyMVTIluSFuPlqkSTKlICQDt/SqjuJkqJn0/AVoSTLHk4oAesIU8UAOWEZP+FXcCRIefSmuV/G7FJN7Ow4IpJAIz35pc0fsy/Ijlqxd0yRYvmxkD2zTU2/cctPkOUq0tLjvJXJGQTntV3pU95fkEadTrL+vuP1v/bSB/4Ze+IJ9bEf+jY6+Awi/eH0dTSFj8XFcKeeK+t0sjxmrNkqNuOQD+VUnYkliOCcqR9RTvclocGBPpVpomzLCPQ7LqTclRwPb60lLUV7kocY6/kavmQWJFmx0/WjmQiQTnOAM07odhRNnof1oenUnXsWIommOAykepqfbumm4x5vIap+1fK9D1fwt8F9I8UaUl4njvSrCZlyYLxCpUj6tz19K/PMw4uxOBlaGCqy/wAMb/ofRYfKqU1dzS/r1N2D9l63jEsk/wATfDUmMFUjBz0zxg814j8QcU9Hl9Zesf8AgHb/AGLQa0qL+vmcb44+G1p4X+yLYa/Br0szMjLBEyCIjHOSxGD+HSvs8o4kePjeph5R9dOnoeRisqjTfuy/r7z9MP22G8v9ln4gk9BYA/8AkWOuGheNQ7KmqPxX+0wEJvJRzwMtgZr25VXojg5PeLMKbzhFck9WTOB+a8/hS52aciHi1kQsZZflx3Qj+lWqrSIlTuV2eSJ8LqEUcfYuCB+ZFQ67RPsizbTvKSqXFvKAcMRJj+laL3NUwdNE09zdQYxYT7f7yhWB/I5rX63Laxn7FSH2mpmY7RaXAc/3oj/hR9al2H9Wj3JLjULi3JxZPIMdQh4/EgCsp4mbeiKWHj3MtfEVzuy3yR/3WhXI/HfXM8XNdDVYeHc17fxnFawJuswdo5ZhgH8waTrzZryQNFfi1YRxiOTRrGeNhhl+zK+R9VYEVhKd/jvbyE4R6GhD8ZdCBAGmeUApXZFcyxqPTAzWscRGHwRY3Q9orKVi/a/GXQ43VvsLF+PvXchH14Oaf1mtU92Tsv68hQwzpO/MdfZ/tA6X5cUaw6TBnGWlWVmb2bK81xVaMZO/P/X3nS6ttD9KP2438n9k74kyE426euDwcfvo/WuenJp3Y2rn4fLq8LxBysbunZgAT+I4r0FWi9W9TFwXQuwa/bTQ5lggRgegVcn8RVqtEhxZM11pjDIYwk9Qhcgj/vqm6sRJSIHNhdKBbzLGc9W3g/zqHKDHaRNa31xpqO1u8V0W7RyOVX/gJBFNVEg5Szb649wv74RB/RvLH8wK0jWXUhwHrq6Wr5EcUh9VeMflg1p7WJPIy3/wkJQAuzRKeeWA/UGmqsSXBjZ9RMYDCUNE3ykid2/k1P3JByyIZPEJswFidY16AJKxwf8AgQrPnpdEX7OfcbHq0rn96rSk/MP37YqeaPYahKO7Jr3UrQRbZyvHVVdGI/BhWV4rZFcknszKabS53yLyOFPV7RWI/wC+aL825pyStqyTydNZVNtc6bO3+2JIT+PzUe72QezZ+1P7doLfsjfEwZx/xLl/9Hx15aVzdn4RC2KgsVUjGS2a1UGQtGT/AGJWCE7GBGcDrWigwcixDBDDgpIWY9jyBWns7kcw+UxzsBt2n1jO3+VHsw5hzwhZeCz+rbs5rT2RPMBsjOcNCdvsoOaapBzFiDRSSP3Mqj0ySD+HSq9mHMStojuhVvNRCf75UflVKmS5FU2tiR5TXEirn7plJwaly5RcwjpYQsMSNJu6qrZrLniiveHx6mlvxHDNjGMhc0niIroHJKehZLRXMysYt7Hr5in/AApqtF9C1CURJbXzGYJZ+Z2wF4/Wk53d0NqTIxCIlCf2Z2xn5anmYuWR+9H7TWi+GvEvwI8Yad4v1qfw74cubNUvtSt4mlaBPMQ7gihiecdAfyrjpuo2bPQ/M2P9nf8AZNPT9oDWiPT+xZf/AIxXeoVbXRj7SN7MmT9nT9lXd8v7QGtAe2iSf/GKTp4l/wDDj56Yr/s3fsrv1/aB17H+zo8o/wDaFCo4j+mS6tOIo/Zq/ZWZVUfH3XmAPfSZs/8Aoiq+r4h/8OL21MUfs1fssjay/HzWwR3XRpR/7Qp/VcT/AEy/a0iST9m39l2dcSfH7XSOozpMp/8AaFH1XE/0w9rSGp+zN+yyucfH3XcEf9AiX/4xR9VxP9MPa0i3B+zb+ytGPn+OuuTntu0qYD8vIq1hcV0in8/+CL21NE8H7On7KS5P/C59Qc+raLL/APGKr6ri/wDn2vw/zD29Mv2XwM/Zeg+aD42apF/u6NJ/8YpLCYv/AJ9r8P8AMj2lM1Lb4U/szWzZ/wCF2apL/vaRKP5QCrWHxa/5dr8P8xOpTF/4VT+zIXLf8Lp1bd040yfj84av2GM/59r8P8yfaUyIfBv9l7du/wCF06zk/e/4l9wM/lDT9ji1/wAu1+H+Ye0pk0Xwq/Zih4Pxm1SQdvO0uaT+cNHssX/z7X4f5h7SmfZn7bmT+yr8Qx/1Dx/6NjrzKDfPZnVUd43R+J1vHjHT8q+lpppI8eV5NmhCvbj8q6E5GRdhG4dsUSlK+hLsTqQOg4+lbRnIXujg+D0yPYVtzyIJlbd6dPSjnkBIqnYOP0p88mBKFyccDAp8z6sNOokKMOMUcz7/AJC0JUAXheKpy83+AWJEByehqU3ff8iboUIzNjirv5v8AuP2heDgn2pX8/yC4oQfKSueecCnr3/ILn64/ttL/wAYr/EP/sHj/wBGx18DQ/iI+ln/AAz8UoV5Ar6iOyPI7l5B8wroSMmWogVBFElqZslztFUkIkTHJPbvWgD4iGzg4+lICZdpOOcn3q0BKBuBIHSqZLJFwp5yTSELG4JPB9KCmSqcDP6U0ZE6x7GPcetMBMAn39aXUBSCygZ6VoB+t/7bAP8Awy18Qx/1Dx/6Njr4HDa1NT6af8M/FWNCMV9Ulax4ybuy6iYwe9bpksnjYVW5myQ4bApiJBFkcnNJNgSLxxVrUTHxRYIY1Qrk6YAOehPamInBRs4U0ALCnIyeO9AClApJ680CZJsDL8pwKLkgFBYc80wLMYCjGc1oB+tf7a5z+y58Qv8ArwX/ANGx18Lhbe0Ppqn8M/FmIcivqraI8VbsucYH0qkJhCRzyKszaJhgkYxmgROtSgJAn7zpWqEywVJ4HAqySREOR6igCVchiM/jQA5YwmTnP40ASEKcdKBMUA4IA5oJHwxfMN6genFNATmNAR8pznnFWB+s/wC2mM/su/EEf9OA/wDRsdfB4P8AiH01T+Gfi4qFMcjFfXdEeJ1ZP2FUARqAetNAWEAH1pmbJscVEhEqsMnGTW8dgJFbkf1qgLMbHJPtQSxwO9Tng0CHAnJ44oIJNoBBz+FNATqcBvemA5X4HqKAHpJv5PWgD9aP20v+TXviCf8ApwH/AKNjr4XB/wAQ+mqfwz8XQvINfXbJHidWTKQaL3Acq/NxVpibsShguCfWqM2WAwPNZyAkQcnt7it47CJkTB65qguTpt38+lAmTgAEelAhNxA6k0EC7wRxRewxdxBxVLULExZC69Qe9MLCsqvjB6Uh2P1u/bSP/GL3xB/68B/6Njr4XB/xD6Sp/DPxeVuK+t6I8TqyQDmqSAlTuKpqxEtx6jC8jP1qkSP6AE1nICwoO72reOwmWN2MVRJLGFU5J5PrQBNuUdxQA1WBOKCB6KMEDrmkND8hnAyBn16Ur2KFVTnIAPzYovcq2lx5DYGQc+1FzNux+t37aAz+y98Qv+vAf+jY6+Jwf8Q+lqfwz8Xo8KfU19d0R4nVkytlulF2A5H2y49aLtkS3Js7jitESSKA/XnFFgJvmAz29KpMTJY2DjnIIq0SWNowD1psB6uM85AoAQsUPHNPQVhUl2nODzxUtX62GkSzTQWcZkmfjsBXLWnGmr8x0UcPUnLXYx/D16WvJ/NdvLeXMZxxivPoYuE6vLKp8tP8z0KmDkoe6dM0Ak5Vsj1r1FKLfu6nl+ycH+8P1n/bP4/Zf+IOeB9gH/o2OvjsJ/EPfqfwz8Xk2huOpr62+iPE6smiwrEHn6UASKEB/CgiW45QOzYrVJkkyNxxj8KAHo7Dqc0XEyxG2VOcjdWkSRQASMMeKpgSrI4+QkYpXQDlO0jCg1FwJVAJweMnpnAJ9KmUoxi3JXKj8SPRdP8A2bde8QaLa6rb3VlLDJbpOFklkjkUEAngqV6uO9fjOP4yoYTEeynTf3ry/wAz9NwmCTpX/rqWbL9l/wATyZjkWzLFgpla4YjHBzhUPYiuKtxrl0Y86pPm9V/mbU8OnNxZQ8WfDSX4f21gbi7iuXuvMBEO7auwgYG7rnPpX2XDGdPNeaUItLzt2bPls6oRpNWf9XP04/bU5/Zd+IQHX7AP/Rsdd2F/iHNU/hn4tREhgW49K+qXQ8TqydTzkVoBInU54oJauCnDc8VtGVibFmF/lxuH5VAiZDu7g0gJkK4Azz6VpF2AcGXccHmnJ3JYrMGbI5qRD48s47DNAGlZqquCTjn7wwcD19PzrGq7R3sXCLlJWPvH9nQ+HdU+GtitxN/Z0qW4hbzHwhUCMdTxnI7V/GnFscSsxunp8u0T9WwbmqNk/wCtT2KPTvC9hBI39pwP8youxlbrFGe3418m+eUFeev/AATSHMpNs+QP2lrjRtSg0C3024V7i3mu0lZGyC3yELx75r+hvD6Xs6T9pO2q/wDST5fOIqq1/XU+2P20W/4xj+IKeth1+kiH+lfoWHly1DzZr3bH4tbsdq+h+sWtoeZ7LV6kkb5zxVfWfIPZeZOo3c0fWfIXsvMeeetL6z5B7LzJYpRHxsBz61f1nyI9j5k0TjONoo+s+Qex8yVSScj5cUfWfIPY+ZIrYYE/NTWJt0JdHzG7sHpT+tf3Rex8xVcrgdRR9a/uh7HzNKyff2xgZ+tY1asayUZJ/J/8AqNJxaaZ6Z4K+MOtfDjRvsxWLVLGZiVgf93sOQeoznp6V+YZ3wphMfP2rk19z6Ly8j7HC5jKnHl5b/M9CsP2sNRaFkXQYFFwoUj7RwPkCZwEHYCvi6fBOHjUv7VtX/lR6X9oe58H4/8AAOM12O48X31lqtzOsFtHMxjsYI9qjkHls5PSv0fKspoZfDlg7/cunofP4qr7Z3tY/wD/2Q==",
+                        "timestamp": 185608247190.0,
+                        "timing": 4927.0
+                    }
+                ],
+                "scale": 4927.278,
                 "type": "filmstrip"
             },
             "id": "screenshot-thumbnails",
@@ -2434,16 +2430,11 @@
             "title": "Does not register a service worker that controls page and `start_url`"
         },
         "speed-index": {
-<<<<<<< HEAD
-            "description": "Speed Index shows how quickly the contents of a page are visibly populated. [Learn more](https://developers.google.com/web/tools/lighthouse/audits/speed-index).",
-            "displayValue": "7.6\u00a0s",
-=======
             "description": "Speed Index shows how quickly the contents of a page are visibly populated. [Learn more](https://web.dev/speed-index).",
             "displayValue": "4.4\u00a0s",
->>>>>>> da334b8f
             "id": "speed-index",
-            "numericValue": 7637.0,
-            "score": 0.26,
+            "numericValue": 4417.0,
+            "score": 0.74,
             "scoreDisplayMode": "numeric",
             "title": "Speed Index"
         },
@@ -2593,23 +2584,23 @@
                 ],
                 "items": [
                     {
-                        "blockingTime": 0.0,
+                        "blockingTime": 22.918000000000006,
                         "entity": {
                             "text": "Google CDN",
                             "type": "link",
                             "url": "https://developers.google.com/speed/libraries/"
                         },
-                        "mainThreadTime": 44.425000000000004,
+                        "mainThreadTime": 82.74100000000001,
                         "transferSize": 30174.0
                     }
                 ],
                 "summary": {
                     "wastedBytes": 30174.0,
-                    "wastedMs": 0.0
+                    "wastedMs": 22.918000000000006
                 },
                 "type": "table"
             },
-            "displayValue": "Third-party code blocked the main thread for 0\u00a0ms",
+            "displayValue": "Third-party code blocked the main thread for 20\u00a0ms",
             "id": "third-party-summary",
             "score": 1.0,
             "scoreDisplayMode": "binary",
@@ -2632,10 +2623,10 @@
         },
         "total-blocking-time": {
             "description": "Sum of all time periods between FCP and Time to Interactive, when task length exceeded 50ms, expressed in milliseconds.",
-            "displayValue": "770\u00a0ms",
+            "displayValue": "120\u00a0ms",
             "id": "total-blocking-time",
-            "numericValue": 771.5709999999999,
-            "score": 0.33,
+            "numericValue": 116.79800000000023,
+            "score": 1.0,
             "scoreDisplayMode": "numeric",
             "title": "Total Blocking Time"
         },
@@ -2749,13 +2740,13 @@
                     }
                 ],
                 "overallSavingsBytes": 30470.0,
-                "overallSavingsMs": 180.0,
+                "overallSavingsMs": 150.0,
                 "type": "opportunity"
             },
             "displayValue": "Potential savings of 30\u00a0KB",
             "id": "unminified-javascript",
-            "numericValue": 180.0,
-            "score": 0.85,
+            "numericValue": 150.0,
+            "score": 0.88,
             "scoreDisplayMode": "numeric",
             "title": "Minify JavaScript",
             "warnings": []
@@ -3116,13 +3107,13 @@
                     }
                 ],
                 "overallSavingsBytes": 64646.0,
-                "overallSavingsMs": 180.0,
+                "overallSavingsMs": 300.0,
                 "type": "opportunity"
             },
             "displayValue": "Potential savings of 63\u00a0KB",
             "id": "uses-text-compression",
-            "numericValue": 180.0,
-            "score": 0.85,
+            "numericValue": 300.0,
+            "score": 0.75,
             "scoreDisplayMode": "numeric",
             "title": "Enable text compression"
         },
@@ -3718,7 +3709,7 @@
                 }
             ],
             "id": "performance",
-            "score": 0.25,
+            "score": 0.69,
             "title": "Performance"
         },
         "pwa": {
