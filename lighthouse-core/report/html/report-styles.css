--- conflicted
+++ resolved
@@ -101,15 +101,12 @@
   --gauge-circle-size-big: 120px;
   --gauge-circle-size: 96px;
   --header-padding: 20px 0 20px 0;
-<<<<<<< HEAD
   --icon-shape-size: 12px;
   --icon-square-size: calc(var(--icon-shape-size) * 0.88);
-=======
   --plugin-badge-bg: var(--color-white);
-  --plugin-badge-size-big: calc(var(--circle-size-big) / 2.7);
-  --plugin-badge-size: calc(var(--circle-size) / 2.7);
+  --plugin-badge-size-big: calc(var(--gauge-circle-size-big) / 2.7);
+  --plugin-badge-size: calc(var(--gauge-circle-size) / 2.7);
   --plugin-icon-size: 65%;
->>>>>>> 201a0d8e
   --score-container-padding: 12px;
   --score-container-width: 160px;
   --score-number-font-size-big: 42px;
@@ -125,7 +122,6 @@
   --topbar-icon-size: 24px;
   --topbar-padding: 0 8px;
 
-<<<<<<< HEAD
   --color-average-secondary: var(--color-orange-700);
   --color-average: var(--color-orange);
   --color-fail-secondary: var(--color-red-700);
@@ -133,9 +129,7 @@
   --color-pass-secondary: var(--color-green-700);
   --color-pass: var(--color-green);
 
-=======
   --plugin-icon-url: url('data:image/svg+xml;utf8,<svg xmlns="http://www.w3.org/2000/svg" width="24px" height="24px" viewBox="0 0 24 24" fill="%23757575"><path d="M0 0h24v24H0z" fill="none"/><path d="M20.5 11H19V7c0-1.1-.9-2-2-2h-4V3.5C13 2.12 11.88 1 10.5 1S8 2.12 8 3.5V5H4c-1.1 0-1.99.9-1.99 2v3.8H3.5c1.49 0 2.7 1.21 2.7 2.7s-1.21 2.7-2.7 2.7H2V20c0 1.1.9 2 2 2h3.8v-1.5c0-1.49 1.21-2.7 2.7-2.7 1.49 0 2.7 1.21 2.7 2.7V22H17c1.1 0 2-.9 2-2v-4h1.5c1.38 0 2.5-1.12 2.5-2.5S21.88 11 20.5 11z"/></svg>');
->>>>>>> 201a0d8e
   --logo-url: url('data:image/svg+xml;utf8,<svg xmlns="http://www.w3.org/2000/svg" width="192" height="192"><g fill="none" fill-rule="evenodd"><path d="M0 0h192v192H0z"/><path d="M67.705 179.352l2.603-20.82 49.335-16.39 4.652 37.21A87.893 87.893 0 0 1 96 184a87.893 87.893 0 0 1-28.295-4.648zM52.44 172.48C25.894 157.328 8 128.754 8 96 8 47.399 47.399 8 96 8s88 39.399 88 88c0 32.754-17.894 61.328-44.44 76.48L130 96h6V80h-8V48L96 28 64 48v32h-8v16h6l-9.56 76.48zM113.875 96l2.882 23.05-43.318 14.433L78.125 96h35.75zM80 80V56.868l16-10 16 10V80H80z" fill="%23000000"/></g></svg>');
 
   --pass-icon-url: url('data:image/svg+xml;utf8,<svg xmlns="http://www.w3.org/2000/svg" viewBox="0 0 48 48"><title>check</title><path fill="%23178239" d="M24 4C12.95 4 4 12.95 4 24c0 11.04 8.95 20 20 20 11.04 0 20-8.96 20-20 0-11.05-8.96-20-20-20zm-4 30L10 24l2.83-2.83L20 28.34l15.17-15.17L38 16 20 34z"/></svg>');
@@ -160,11 +154,8 @@
     --gauge-circle-size-big: 96px;
     --gauge-circle-size: 72px;
     --header-padding: 16px 0 16px 0;
-<<<<<<< HEAD
     --icon-shape-size: 10px;
-=======
     --plugin-icon-size: 75%;
->>>>>>> 201a0d8e
     --score-container-padding: 8px;
     --score-container-width: 112px;
     --score-number-font-size-big: 34px;
