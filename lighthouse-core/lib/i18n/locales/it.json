--- conflicted
+++ resolved
@@ -839,12 +839,9 @@
   "lighthouse-core/audits/layout-shift-elements.js | description": {
     "message": "Questi elementi DOM contribuiscono maggiormente alla metrica CLS della pagina."
   },
-<<<<<<< HEAD
-=======
   "lighthouse-core/audits/layout-shift-elements.js | displayValue": {
     "message": "{nodeCount,plural, =1{1 elemento trovato}other{# elementi trovati}}"
   },
->>>>>>> 8fd7551d
   "lighthouse-core/audits/layout-shift-elements.js | title": {
     "message": "Evita significative variazioni di layout"
   },
