{
  "lighthouse-core/audits/accessibility/accesskeys.js | description": {
    "message": "คีย์การเข้าถึงให้ผู้ใช้โฟกัสที่ส่วนหนึ่งของหน้าได้อย่างรวดเร็ว คีย์การเข้าถึงแต่ละรายการต้องไม่ซ้ำกันเพื่อให้ไปยังส่วนต่างๆ ได้อย่างถูกต้อง [ดูข้อมูลเพิ่มเติม](https://web.dev/accesskeys/)"
  },
  "lighthouse-core/audits/accessibility/accesskeys.js | failureTitle": {
    "message": "ค่า `[accesskey]` ซ้ำกัน"
  },
  "lighthouse-core/audits/accessibility/accesskeys.js | title": {
    "message": "ค่า `[accesskey]` ไม่ซ้ำกัน"
  },
  "lighthouse-core/audits/accessibility/aria-allowed-attr.js | description": {
    "message": "`role` ของ ARIA แต่ละรายการรองรับชุดย่อยของแอตทริบิวต์ `aria-*` ที่เจาะจง หากรายการเหล่านี้ไม่ตรงกันจะทำให้แอตทริบิวต์ `aria-*` ไม่ถูกต้อง [ดูข้อมูลเพิ่มเติม](https://web.dev/aria-allowed-attr/)"
  },
  "lighthouse-core/audits/accessibility/aria-allowed-attr.js | failureTitle": {
    "message": "แอตทริบิวต์ `[aria-*]` ไม่ตรงกับบทบาทของตน"
  },
  "lighthouse-core/audits/accessibility/aria-allowed-attr.js | title": {
    "message": "แอตทริบิวต์ `[aria-*]` ตรงกับบทบาทของตน"
  },
  "lighthouse-core/audits/accessibility/aria-hidden-body.js | description": {
    "message": "เทคโนโลยีความช่วยเหลือพิเศษ (เช่น โปรแกรมอ่านหน้าจอ) ทำงานไม่สอดคล้องกันเมื่อตั้งค่า `aria-hidden=\"true\"` ในเอกสาร `<body>` [ดูข้อมูลเพิ่มเติม](https://web.dev/aria-hidden-body/)"
  },
  "lighthouse-core/audits/accessibility/aria-hidden-body.js | failureTitle": {
    "message": "มี `[aria-hidden=\"true\"]` ปรากฏในเอกสาร `<body>`"
  },
  "lighthouse-core/audits/accessibility/aria-hidden-body.js | title": {
    "message": "ไม่มี `[aria-hidden=\"true\"]` ปรากฏในเอกสาร `<body>`"
  },
  "lighthouse-core/audits/accessibility/aria-hidden-focus.js | description": {
    "message": "เอลิเมนต์ที่โฟกัสได้ลำดับต่อลงมาในเอลิเมนต์ `[aria-hidden=\"true\"]` ป้องกันไม่ให้ผู้ใช้เทคโนโลยีความช่วยเหลือพิเศษ (เช่น โปรแกรมอ่านหน้าจอ) ใช้เอลิเมนต์การโต้ตอบเหล่านั้นได้ [ดูข้อมูลเพิ่มเติม](https://web.dev/aria-hidden-focus/)"
  },
  "lighthouse-core/audits/accessibility/aria-hidden-focus.js | failureTitle": {
    "message": "เอลิเมนต์ `[aria-hidden=\"true\"]` มีเอลิเมนต์ที่โฟกัสได้ลำดับต่อลงมา"
  },
  "lighthouse-core/audits/accessibility/aria-hidden-focus.js | title": {
    "message": "เอลิเมนต์ `[aria-hidden=\"true\"]` ไม่มีเอลิเมนต์ที่โฟกัสได้ลำดับต่อลงมา"
  },
  "lighthouse-core/audits/accessibility/aria-input-field-name.js | description": {
    "message": "เมื่อช่องป้อนข้อมูลไม่มีชื่อสำหรับการช่วยเหลือพิเศษ โปรแกรมอ่านหน้าจอจะอ่านปุ่มนั้นโดยใช้ชื่อทั่วไป ซึ่งทำให้ผู้ที่ต้องใช้โปรแกรมอ่านหน้าจอใช้ช่องป้อนข้อมูลดังกล่าวไม่ได้ [ดูข้อมูลเพิ่มเติม](https://web.dev/aria-input-field-name/)"
  },
  "lighthouse-core/audits/accessibility/aria-input-field-name.js | failureTitle": {
    "message": "ช่องป้อนข้อมูล ARIA ไม่มีชื่อสำหรับการช่วยเหลือพิเศษ"
  },
  "lighthouse-core/audits/accessibility/aria-input-field-name.js | title": {
    "message": "ช่องป้อนข้อมูล ARIA มีชื่อสำหรับการช่วยเหลือพิเศษ"
  },
  "lighthouse-core/audits/accessibility/aria-required-attr.js | description": {
    "message": "บทบาท ARIA บางบทบาทกำหนดให้มีแอตทริบิวต์ที่อธิบายสถานะขององค์ประกอบให้โปรแกรมอ่านหน้าจอทราบ [ดูข้อมูลเพิ่มเติม](https://web.dev/aria-required-attr/)"
  },
  "lighthouse-core/audits/accessibility/aria-required-attr.js | failureTitle": {
    "message": "`[role]` ไม่มีแอตทริบิวต์ `[aria-*]` ทั้งหมดที่จำเป็น"
  },
  "lighthouse-core/audits/accessibility/aria-required-attr.js | title": {
    "message": "`[role]` มีแอตทริบิวต์ `[aria-*]` ที่จำเป็นทั้งหมด"
  },
  "lighthouse-core/audits/accessibility/aria-required-children.js | description": {
    "message": "บทบาท ARIA ระดับบนสุดบางบทบาทต้องมีบทบาทย่อยที่เจาะจงเพื่อใช้ฟังก์ชันการช่วยเหลือพิเศษตามวัตถุประสงค์ [ดูข้อมูลเพิ่มเติม](https://web.dev/aria-required-children/)"
  },
  "lighthouse-core/audits/accessibility/aria-required-children.js | failureTitle": {
    "message": "องค์ประกอบที่มี ARIA `[role]` ที่กำหนดให้องค์ประกอบย่อยต้องมี `[role]` ที่เฉพาะเจาะจงขาดองค์ประกอบย่อยที่จำเป็นดังกล่าวบางส่วนหรือทั้งหมด"
  },
  "lighthouse-core/audits/accessibility/aria-required-children.js | title": {
    "message": "องค์ประกอบที่มี ARIA `[role]` ที่กำหนดให้องค์ประกอบย่อยต้องมี `[role]` ที่เฉพาะเจาะจงนั้นมีองค์ประกอบย่อยที่จำเป็นทั้งหมด"
  },
  "lighthouse-core/audits/accessibility/aria-required-parent.js | description": {
    "message": "บทบาท ARIA ย่อยบางบทบาทต้องอยู่ในบทบาทระดับบนสุดที่เจาะจงเพื่อให้ใช้ฟังก์ชันการช่วยเหลือพิเศษตามวัตถุประสงค์ได้อย่างถูกต้อง [ดูข้อมูลเพิ่มเติม](https://web.dev/aria-required-parent/)"
  },
  "lighthouse-core/audits/accessibility/aria-required-parent.js | failureTitle": {
    "message": "`[role]` ไม่ได้อยู่ในองค์ประกอบระดับบนสุดที่กำหนด"
  },
  "lighthouse-core/audits/accessibility/aria-required-parent.js | title": {
    "message": "`[role]` อยู่ในองค์ประกอบระดับบนสุดที่กำหนด"
  },
  "lighthouse-core/audits/accessibility/aria-roles.js | description": {
    "message": "บทบาท ARIA ต้องมีค่าที่ถูกต้องเพื่อใช้ฟังก์ชันการช่วยเหลือพิเศษตามวัตถุประสงค์ [ดูข้อมูลเพิ่มเติม](https://web.dev/aria-roles/)"
  },
  "lighthouse-core/audits/accessibility/aria-roles.js | failureTitle": {
    "message": "ค่า `[role]` ไม่ถูกต้อง"
  },
  "lighthouse-core/audits/accessibility/aria-roles.js | title": {
    "message": "ค่า `[role]` ถูกต้อง"
  },
  "lighthouse-core/audits/accessibility/aria-toggle-field-name.js | description": {
    "message": "เมื่อช่องสลับไม่มีชื่อสำหรับการช่วยเหลือพิเศษ โปรแกรมอ่านหน้าจอจะอ่านปุ่มนั้นโดยใช้ชื่อทั่วไป ซึ่งทำให้ผู้ที่ต้องใช้โปรแกรมอ่านหน้าจอใช้ช่องสลับดังกล่าวไม่ได้ [ดูข้อมูลเพิ่มเติม](https://web.dev/aria-toggle-field-name/)"
  },
  "lighthouse-core/audits/accessibility/aria-toggle-field-name.js | failureTitle": {
    "message": "ช่องสลับ ARIA ไม่มีชื่อสำหรับการช่วยเหลือพิเศษ"
  },
  "lighthouse-core/audits/accessibility/aria-toggle-field-name.js | title": {
    "message": "ช่องสลับ ARIA มีชื่อสำหรับการช่วยเหลือพิเศษ"
  },
  "lighthouse-core/audits/accessibility/aria-valid-attr-value.js | description": {
    "message": "เทคโนโลยีอำนวยความสะดวก เช่น โปรแกรมอ่านหน้าจอ จะตีความแอตทริบิวต์ ARIA ที่มีค่าไม่ถูกต้องไม่ได้ [ดูข้อมูลเพิ่มเติม](https://web.dev/aria-valid-attr-value/)"
  },
  "lighthouse-core/audits/accessibility/aria-valid-attr-value.js | failureTitle": {
    "message": "แอตทริบิวต์ `[aria-*]` ไม่มีค่าที่ถูกต้อง"
  },
  "lighthouse-core/audits/accessibility/aria-valid-attr-value.js | title": {
    "message": "แอตทริบิวต์ `[aria-*]` มีค่าที่ถูกต้อง"
  },
  "lighthouse-core/audits/accessibility/aria-valid-attr.js | description": {
    "message": "เทคโนโลยีอำนวยความสะดวก เช่น โปรแกรมอ่านหน้าจอ จะตีความแอตทริบิวต์ ARIA ที่มีชื่อไม่ถูกต้องไม่ได้ [ดูข้อมูลเพิ่มเติม](https://web.dev/aria-valid-attr/)"
  },
  "lighthouse-core/audits/accessibility/aria-valid-attr.js | failureTitle": {
    "message": "แอตทริบิวต์ `[aria-*]` ไม่ถูกต้องหรือสะกดผิด"
  },
  "lighthouse-core/audits/accessibility/aria-valid-attr.js | title": {
    "message": "แอตทริบิวต์ `[aria-*]` ถูกต้องและสะกดถูกต้อง"
  },
  "lighthouse-core/audits/accessibility/axe-audit.js | failingElementsHeader": {
    "message": "องค์ประกอบที่ไม่ผ่านการตรวจสอบ"
  },
  "lighthouse-core/audits/accessibility/button-name.js | description": {
    "message": "เมื่อปุ่มไม่มีชื่อสำหรับการช่วยเหลือพิเศษ โปรแกรมอ่านหน้าจอจะอ่านปุ่มนั้นว่า \"ปุ่ม\" ซึ่งทำให้ผู้ที่ต้องใช้โปรแกรมอ่านหน้าจอใช้ปุ่มดังกล่าวไม่ได้ [ดูข้อมูลเพิ่มเติม](https://web.dev/button-name/)"
  },
  "lighthouse-core/audits/accessibility/button-name.js | failureTitle": {
    "message": "ปุ่มต่างๆ ไม่มีชื่อสำหรับการช่วยเหลือพิเศษ"
  },
  "lighthouse-core/audits/accessibility/button-name.js | title": {
    "message": "ปุ่มต่างๆ มีชื่อสำหรับการช่วยเหลือพิเศษ"
  },
  "lighthouse-core/audits/accessibility/bypass.js | description": {
    "message": "การเพิ่มวิธีข้ามผ่านเนื้อหาที่ซ้ำกันช่วยให้ผู้ใช้แป้นพิมพ์ไปยังส่วนต่างๆ ของหน้าได้อย่างมีประสิทธิภาพมากขึ้น [ดูข้อมูลเพิ่มเติม](https://web.dev/bypass/)"
  },
  "lighthouse-core/audits/accessibility/bypass.js | failureTitle": {
    "message": "หน้าเว็บไม่มีส่วนหัว ลิงก์การข้าม หรือภูมิภาคของจุดสังเกต"
  },
  "lighthouse-core/audits/accessibility/bypass.js | title": {
    "message": "หน้าเว็บมีส่วนหัว ลิงก์การข้าม หรือภูมิภาคของจุดสังเกต"
  },
  "lighthouse-core/audits/accessibility/color-contrast.js | description": {
    "message": "ข้อความคอนทราสต์ต่ำมักทำให้ผู้ใช้จำนวนมากอ่านได้ยากหรืออ่านไม่ได้เลย [ดูข้อมูลเพิ่มเติม](https://web.dev/color-contrast/)"
  },
  "lighthouse-core/audits/accessibility/color-contrast.js | failureTitle": {
    "message": "สีพื้นหลังและสีพื้นหน้ามีอัตราส่วนคอนทราสต์ไม่เพียงพอ"
  },
  "lighthouse-core/audits/accessibility/color-contrast.js | title": {
    "message": "สีพื้นหลังและสีพื้นหน้ามีอัตราส่วนคอนทราสต์ที่เพียงพอ"
  },
  "lighthouse-core/audits/accessibility/definition-list.js | description": {
    "message": "เมื่อมีการทำเครื่องหมายรายการคำจำกัดความอย่างไม่ถูกต้อง โปรแกรมอ่านหน้าจออาจสร้างเอาต์พุตที่ทำให้สับสนหรือไม่แม่นยำ [ดูข้อมูลเพิ่มเติม](https://web.dev/definition-list/)"
  },
  "lighthouse-core/audits/accessibility/definition-list.js | failureTitle": {
    "message": "`<dl>` ไม่ได้มีเพียงกลุ่ม `<dt>` และ `<dd>` หรือองค์ประกอบ `<script>` `<template>` หรือ `<div>` ที่เรียงลำดับอย่างถูกต้อง"
  },
  "lighthouse-core/audits/accessibility/definition-list.js | title": {
    "message": "`<dl>` มีเพียงกลุ่ม `<dt>` และ `<dd>` หรือองค์ประกอบ `<script>` `<template>` หรือ `<div>` ที่เรียงลำดับอย่างถูกต้อง"
  },
  "lighthouse-core/audits/accessibility/dlitem.js | description": {
    "message": "รายการย่อยของคำจำกัดความ (`<dt>` และ `<dd>`) ต้องรวมอยู่ในองค์ประกอบ `<dl>` ระดับบนสุดเพื่อดูแลให้โปรแกรมอ่านหน้าจออ่านได้อย่างถูกต้อง [ดูข้อมูลเพิ่มเติม](https://web.dev/dlitem/)"
  },
  "lighthouse-core/audits/accessibility/dlitem.js | failureTitle": {
    "message": "รายการย่อยของคำจำกัดความไม่ได้รวมอยู่ในองค์ประกอบ `<dl>`"
  },
  "lighthouse-core/audits/accessibility/dlitem.js | title": {
    "message": "รายการย่อยของคำจำกัดความรวมอยู่ในองค์ประกอบ `<dl>`"
  },
  "lighthouse-core/audits/accessibility/document-title.js | description": {
    "message": "ชื่อช่วยให้ผู้ใช้โปรแกรมอ่านหน้าจอทราบถึงภาพรวมของหน้า และผู้ใช้เครื่องมือค้นหาจะดูความเกี่ยวข้องของหน้ากับการค้นหาของตนจากชื่อเป็นหลัก [ดูข้อมูลเพิ่มเติม](https://web.dev/document-title/)"
  },
  "lighthouse-core/audits/accessibility/document-title.js | failureTitle": {
    "message": "เอกสารไม่มีองค์ประกอบ `<title>`"
  },
  "lighthouse-core/audits/accessibility/document-title.js | title": {
    "message": "เอกสารมีองค์ประกอบ `<title>`"
  },
  "lighthouse-core/audits/accessibility/duplicate-id-active.js | description": {
    "message": "เอลิเมนต์ที่โฟกัสได้ทั้งหมดต้องมี `id` ที่ไม่ซ้ำกันเพื่อให้เทคโนโลยีความช่วยเหลือพิเศษมองเห็นได้ [ดูข้อมูลเพิ่มเติม](https://web.dev/duplicate-id-active/)"
  },
  "lighthouse-core/audits/accessibility/duplicate-id-active.js | failureTitle": {
    "message": "แอตทริบิวต์ `[id]` ของเอลิเมนต์ที่โฟกัสได้และทำงานอยู่มีรหัสที่ซ้ำกัน"
  },
  "lighthouse-core/audits/accessibility/duplicate-id-active.js | title": {
    "message": "แอตทริบิวต์ `[id]` ของเอลิเมนต์ที่โฟกัสได้และทำงานอยู่ไม่มีรหัสที่ซ้ำกัน"
  },
  "lighthouse-core/audits/accessibility/duplicate-id-aria.js | description": {
    "message": "ค่าของรหัส ARIA ต้องไม่ซ้ำกันเพื่อป้องกันไม่ให้เทคโนโลยีความช่วยเหลือพิเศษมองข้ามอินสแตนซ์อื่นๆ [ดูข้อมูลเพิ่มเติม](https://web.dev/duplicate-id-aria/)"
  },
  "lighthouse-core/audits/accessibility/duplicate-id-aria.js | failureTitle": {
    "message": "มีรหัส ARIA ซ้ำกัน"
  },
  "lighthouse-core/audits/accessibility/duplicate-id-aria.js | title": {
    "message": "ไม่มีรหัส ARIA ที่ซ้ำกัน"
  },
  "lighthouse-core/audits/accessibility/form-field-multiple-labels.js | description": {
    "message": "ช่องในฟอร์มที่มีป้ายกำกับหลายรายการอาจทำให้เทคโนโลยีความช่วยเหลือพิเศษ (เช่น โปรแกรมอ่านหน้าจอ) สร้างความสับสนให้กับผู้ใช้ได้ โดยอาจอ่านป้ายกำกับแรก ป้ายกำกับสุดท้าย หรืออ่านทุกป้ายกำกับ [ดูข้อมูลเพิ่มเติม](https://web.dev/form-field-multiple-labels/)"
  },
  "lighthouse-core/audits/accessibility/form-field-multiple-labels.js | failureTitle": {
    "message": "ช่องในฟอร์มมีป้ายกำกับหลายรายการ"
  },
  "lighthouse-core/audits/accessibility/form-field-multiple-labels.js | title": {
    "message": "ไม่มีช่องในฟอร์มช่องใดมีป้ายกำกับหลายรายการ"
  },
  "lighthouse-core/audits/accessibility/frame-title.js | description": {
    "message": "ผู้ใช้โปรแกรมอ่านหน้าจอต้องใช้ชื่อเฟรมเพื่ออธิบายเนื้อหาของเฟรม [ดูข้อมูลเพิ่มเติม](https://web.dev/frame-title/)"
  },
  "lighthouse-core/audits/accessibility/frame-title.js | failureTitle": {
    "message": "องค์ประกอบ `<frame>` หรือ `<iframe>` ไม่มีชื่อ"
  },
  "lighthouse-core/audits/accessibility/frame-title.js | title": {
    "message": "องค์ประกอบ `<frame>` หรือ `<iframe>` มีชื่อ"
  },
  "lighthouse-core/audits/accessibility/heading-order.js | description": {
    "message": "ส่วนหัวที่เรียงลำดับอย่างถูกต้องโดยไม่มีการข้ามระดับจะถ่ายทอดโครงสร้างทางอรรถศาสตร์ของหน้าที่ทำให้การไปยังส่วนต่างๆ และการทำความเข้าใจง่ายมากขึ้นเมื่อใช้เทคโนโลยีความช่วยเหลือพิเศษ [ดูข้อมูลเพิ่มเติม](https://web.dev/heading-order/)"
  },
  "lighthouse-core/audits/accessibility/heading-order.js | failureTitle": {
    "message": "เอลิเมนต์ส่วนหัวไม่ปรากฏตามลำดับในเอลิเมนต์ลำดับต่อๆ ลงมา"
  },
  "lighthouse-core/audits/accessibility/heading-order.js | title": {
    "message": "เอลิเมนต์ส่วนหัวปรากฏตามลำดับในเอลิเมนต์ลำดับต่อๆ ลงมา"
  },
  "lighthouse-core/audits/accessibility/html-has-lang.js | description": {
    "message": "หากหน้าเว็บไม่ได้ระบุแอตทริบิวต์ lang โปรแกรมอ่านหน้าจอจะถือว่าหน้าดังกล่าวใช้ภาษาเริ่มต้นที่ผู้ใช้เลือกเมื่อตั้งค่าโปรแกรมอ่านหน้าจอ หากที่จริงแล้วหน้าดังกล่าวไม่ได้ใช้ภาษาเริ่มต้น โปรแกรมอ่านหน้าจออาจอ่านข้อความในหน้าได้ไม่ถูกต้อง [ดูข้อมูลเพิ่มเติม](https://web.dev/html-has-lang/)"
  },
  "lighthouse-core/audits/accessibility/html-has-lang.js | failureTitle": {
    "message": "องค์ประกอบ `<html>` ไม่มีแอตทริบิวต์ `[lang]`"
  },
  "lighthouse-core/audits/accessibility/html-has-lang.js | title": {
    "message": "องค์ประกอบ `<html>` มีแอตทริบิวต์ `[lang]`"
  },
  "lighthouse-core/audits/accessibility/html-lang-valid.js | description": {
    "message": "การระบุ[ภาษา BCP 47](https://www.w3.org/International/questions/qa-choosing-language-tags#question) ที่ถูกต้องช่วยให้โปรแกรมอ่านหน้าจออ่านข้อความได้อย่างถูกต้อง [ดูข้อมูลเพิ่มเติม](https://web.dev/html-lang-valid/)"
  },
  "lighthouse-core/audits/accessibility/html-lang-valid.js | failureTitle": {
    "message": "องค์ประกอบ `<html>` ไม่มีค่าที่ถูกต้องสำหรับแอตทริบิวต์ `[lang]`"
  },
  "lighthouse-core/audits/accessibility/html-lang-valid.js | title": {
    "message": "องค์ประกอบ `<html>` มีค่าที่ถูกต้องสำหรับแอตทริบิวต์ `[lang]`"
  },
  "lighthouse-core/audits/accessibility/image-alt.js | description": {
    "message": "องค์ประกอบเพื่อการให้ข้อมูลควรมีข้อความสำรองที่สั้นกระชับและสื่อความหมาย การใช้แอตทริบิวต์ Alt ที่ว่างเปล่าจะเป็นการเพิกเฉยต่อองค์ประกอบเพื่อการตกแต่ง [ดูข้อมูลเพิ่มเติม](https://web.dev/image-alt/)"
  },
  "lighthouse-core/audits/accessibility/image-alt.js | failureTitle": {
    "message": "องค์ประกอบรูปภาพไม่มีแอตทริบิวต์ `[alt]`"
  },
  "lighthouse-core/audits/accessibility/image-alt.js | title": {
    "message": "องค์ประกอบรูปภาพมีแอตทริบิวต์ `[alt]`"
  },
  "lighthouse-core/audits/accessibility/input-image-alt.js | description": {
    "message": "เมื่อมีการใช้รูปภาพเป็นปุ่ม `<input>` การระบุข้อความสำรองจะช่วยให้ผู้ใช้โปรแกรมอ่านหน้าจอเข้าใจวัตถุประสงค์ของปุ่มได้ [ดูข้อมูลเพิ่มเติม](https://web.dev/input-image-alt/)"
  },
  "lighthouse-core/audits/accessibility/input-image-alt.js | failureTitle": {
    "message": "องค์ประกอบ `<input type=\"image\">` ไม่มีข้อความ `[alt]`"
  },
  "lighthouse-core/audits/accessibility/input-image-alt.js | title": {
    "message": "องค์ประกอบ `<input type=\"image\">` มีข้อความ `[alt]`"
  },
  "lighthouse-core/audits/accessibility/label.js | description": {
    "message": "ป้ายกำกับช่วยดูแลให้เทคโนโลยีอำนวยความสะดวกอย่างเช่น โปรแกรมอ่านหน้าจอ อ่านส่วนควบคุมฟอร์มได้อย่างถูกต้อง [ดูข้อมูลเพิ่มเติม](https://web.dev/label/)"
  },
  "lighthouse-core/audits/accessibility/label.js | failureTitle": {
    "message": "องค์ประกอบฟอร์มไม่มีป้ายกำกับที่เชื่อมโยง"
  },
  "lighthouse-core/audits/accessibility/label.js | title": {
    "message": "องค์ประกอบฟอร์มมีป้ายกำกับที่เชื่อมโยงอยู่"
  },
  "lighthouse-core/audits/accessibility/layout-table.js | description": {
    "message": "ตารางที่ใช้สำหรับการออกแบบต้องไม่มีองค์ประกอบข้อมูล เช่น องค์ประกอบ th หรือคำอธิบายภาพ หรือแอตทริบิวต์สรุป เพราะอาจสร้างความสับสนระหว่างการใช้งานของผู้ใช้โปรแกรมอ่านหน้าจอ [ดูข้อมูลเพิ่มเติม](https://web.dev/layout-table/)"
  },
  "lighthouse-core/audits/accessibility/layout-table.js | failureTitle": {
    "message": "องค์ประกอบ `<table>` สำหรับการนำเสนอไม่หลีกเลี่ยงการใช้ `<th>`, `<caption>` หรือแอตทริบิวต์ `[summary]`"
  },
  "lighthouse-core/audits/accessibility/layout-table.js | title": {
    "message": "องค์ประกอบ `<table>` สำหรับการนำเสนอหลีกเลี่ยงการใช้ `<th>`, `<caption>` หรือแอตทริบิวต์ `[summary]`"
  },
  "lighthouse-core/audits/accessibility/link-name.js | description": {
    "message": "ข้อความลิงก์ (และข้อความสำรองสำหรับรูปภาพเมื่อใช้เป็นลิงก์) ที่แยกแยะได้ ไม่ซ้ำกัน และโฟกัสได้ ช่วยปรับปรุงประสบการณ์การไปยังส่วนต่างๆ สำหรับผู้ใช้โปรแกรมอ่านหน้าจอ [ดูข้อมูลเพิ่มเติม](https://web.dev/link-name/)"
  },
  "lighthouse-core/audits/accessibility/link-name.js | failureTitle": {
    "message": "ลิงก์ไม่มีชื่อที่แยกแยะได้"
  },
  "lighthouse-core/audits/accessibility/link-name.js | title": {
    "message": "ลิงก์มีชื่อที่แยกแยะได้"
  },
  "lighthouse-core/audits/accessibility/list.js | description": {
    "message": "โปรแกรมอ่านหน้าจอมีวิธีเฉพาะในการอ่านรายการ การดูแลให้รายการมีโครงสร้างที่ถูกต้องช่วยโปรแกรมอ่านหน้าจอในการอ่านเนื้อหา [ดูข้อมูลเพิ่มเติม](https://web.dev/list/)"
  },
  "lighthouse-core/audits/accessibility/list.js | failureTitle": {
    "message": "รายการไม่ได้มีแต่องค์ประกอบ `<li>` และองค์ประกอบที่รองรับสคริปต์ (`<script>` และ`<template>`)"
  },
  "lighthouse-core/audits/accessibility/list.js | title": {
    "message": "รายการมีเพียงองค์ประกอบ `<li>` และองค์ประกอบที่รองรับสคริปต์ (`<script>` และ `<template>`)"
  },
  "lighthouse-core/audits/accessibility/listitem.js | description": {
    "message": "โปรแกรมอ่านหน้าจอกำหนดให้รายการย่อย (`<li>`) อยู่ใน `<ul>` หรือ `<ol>` ระดับบนสุดเพื่อให้อ่านได้อย่างถูกต้อง [ดูข้อมูลเพิ่มเติม](https://web.dev/listitem/)"
  },
  "lighthouse-core/audits/accessibility/listitem.js | failureTitle": {
    "message": "รายการย่อย (`<li>`) ไม่ได้อยู่ภายในองค์ประกอบระดับบนสุด `<ul>` หรือ `<ol>`"
  },
  "lighthouse-core/audits/accessibility/listitem.js | title": {
    "message": "รายการย่อย (`<li>`) อยู่ในองค์ประกอบระดับบนสุด `<ul>` หรือ `<ol>`"
  },
  "lighthouse-core/audits/accessibility/meta-refresh.js | description": {
    "message": "ผู้ใช้ไม่ได้คาดหวังให้หน้าเว็บรีเฟรชโดยอัตโนมัติ และการรีเฟรชหน้าเว็บจะย้ายโฟกัสกลับไปที่ด้านบนของหน้า ซึ่งอาจทำให้ผู้ใช้ได้รับประสบการณ์การใช้งานที่สับสนหรือน่าหงุดหงิด [ดูข้อมูลเพิ่มเติม](https://web.dev/meta-refresh/)"
  },
  "lighthouse-core/audits/accessibility/meta-refresh.js | failureTitle": {
    "message": "เอกสารใช้ `<meta http-equiv=\"refresh\">`"
  },
  "lighthouse-core/audits/accessibility/meta-refresh.js | title": {
    "message": "เอกสารนี้ไม่ได้ใช้ `<meta http-equiv=\"refresh\">`"
  },
  "lighthouse-core/audits/accessibility/meta-viewport.js | description": {
    "message": "การปิดใช้การซูมจะเป็นปัญหาสำหรับผู้ใช้ที่มีสายตาเลือนรางซึ่งต้องใช้การขยายหน้าจอเพื่อให้ดูเนื้อหาของหน้าเว็บได้อย่างชัดเจน [ดูข้อมูลเพิ่มเติม](https://web.dev/meta-viewport/)"
  },
  "lighthouse-core/audits/accessibility/meta-viewport.js | failureTitle": {
    "message": "มีการใช้ `[user-scalable=\"no\"]` ในองค์ประกอบ `<meta name=\"viewport\">`หรือแอตทริบิวต์ `[maximum-scale]` น้อยกว่า 5"
  },
  "lighthouse-core/audits/accessibility/meta-viewport.js | title": {
    "message": "ไม่มีการใช้ `[user-scalable=\"no\"]` ในองค์ประกอบ `<meta name=\"viewport\">` และแอตทริบิวต์ `[maximum-scale]` ไม่น้อยกว่า 5"
  },
  "lighthouse-core/audits/accessibility/object-alt.js | description": {
    "message": "โปรแกรมอ่านหน้าจอแปลเนื้อหาที่ไม่ใช่ข้อความไม่ได้ การเพิ่มข้อความแสดงแทนลงในองค์ประกอบ `<object>` ช่วยโปรแกรมอ่านหน้าจอถ่ายทอดความหมายให้แก่ผู้ใช้ [ดูข้อมูลเพิ่มเติม](https://web.dev/object-alt/)"
  },
  "lighthouse-core/audits/accessibility/object-alt.js | failureTitle": {
    "message": "องค์ประกอบ `<object>` ไม่มีข้อความ `[alt]`"
  },
  "lighthouse-core/audits/accessibility/object-alt.js | title": {
    "message": "องค์ประกอบ `<object>` มีข้อความ `[alt]`"
  },
  "lighthouse-core/audits/accessibility/tabindex.js | description": {
    "message": "ค่าที่มากกว่า 0 หมายความว่ามีการจัดเรียงการนำทางที่ชัดเจน แม้ว่าการทำงานนี้จะไม่มีปัญหาในทางเทคนิค แต่มักก่อให้เกิดประสบการณ์การใช้งานที่น่าหงุดหงิดสำหรับผู้ใช้เทคโนโลยีอำนวยความสะดวก [ดูข้อมูลเพิ่มเติม](https://web.dev/tabindex/)"
  },
  "lighthouse-core/audits/accessibility/tabindex.js | failureTitle": {
    "message": "องค์ประกอบบางอย่างมีค่า `[tabindex]` มากกว่า 0"
  },
  "lighthouse-core/audits/accessibility/tabindex.js | title": {
    "message": "ไม่มีองค์ประกอบที่มีค่า `[tabindex]` มากกว่า 0"
  },
  "lighthouse-core/audits/accessibility/td-headers-attr.js | description": {
    "message": "โปรแกรมอ่านหน้าจอมีฟีเจอร์ที่ช่วยให้ไปยังส่วนต่างๆ ของตารางได้ง่ายขึ้น การดูแลให้เซลล์ `<td>` ที่ใช้แอตทริบิวต์ `[headers]` อ้างอิงถึงเซลล์อื่นๆ ในตารางเดียวกันเท่านั้นอาจช่วยปรับปรุงประสบการณ์สำหรับผู้ใช้โปรแกรมอ่านหน้าจอ [ดูข้อมูลเพิ่มเติม](https://web.dev/td-headers-attr/)"
  },
  "lighthouse-core/audits/accessibility/td-headers-attr.js | failureTitle": {
    "message": "เซลล์ในองค์ประกอบ `<table>` ที่ใช้แอตทริบิวต์ `[headers]` อ้างอิงถึง `id` ขององค์ประกอบที่ไม่พบในตารางเดียวกันนี้"
  },
  "lighthouse-core/audits/accessibility/td-headers-attr.js | title": {
    "message": "เซลล์ในองค์ประกอบ `<table>` ที่ใช้แอตทริบิวต์ `[headers]` อ้างอิงถึงเซลล์ของตารางภายในตารางเดียวกัน"
  },
  "lighthouse-core/audits/accessibility/th-has-data-cells.js | description": {
    "message": "โปรแกรมอ่านหน้าจอมีฟีเจอร์ที่ช่วยให้ไปยังส่วนต่างๆ ของตารางได้ง่ายขึ้น การดูแลให้ส่วนหัวของตารางอ้างอิงถึงชุดเซลล์บางชุดอยู่เสมออาจช่วยปรับปรุงประสบการณ์สำหรับผู้ใช้โปรแกรมอ่านหน้าจอ [ดูข้อมูลเพิ่มเติม](https://web.dev/th-has-data-cells/)"
  },
  "lighthouse-core/audits/accessibility/th-has-data-cells.js | failureTitle": {
    "message": "องค์ประกอบ `<th>` และองค์ประกอบที่มี `[role=\"columnheader\"/\"rowheader\"]` ไม่มีเซลล์ข้อมูลที่องค์ประกอบอธิบาย"
  },
  "lighthouse-core/audits/accessibility/th-has-data-cells.js | title": {
    "message": "องค์ประกอบ `<th>` และองค์ประกอบที่มี `[role=\"columnheader\"/\"rowheader\"]` มีเซลล์ข้อมูลที่องค์ประกอบอธิบาย"
  },
  "lighthouse-core/audits/accessibility/valid-lang.js | description": {
    "message": "การระบุ[ภาษา BCP 47](https://www.w3.org/International/questions/qa-choosing-language-tags#question) ที่ถูกต้องในองค์ประกอบต่างๆ ช่วยดูแลให้โปรแกรมอ่านหน้าจอออกเสียงข้อความได้อย่างถูกต้อง [ดูข้อมูลเพิ่มเติม](https://web.dev/valid-lang/)"
  },
  "lighthouse-core/audits/accessibility/valid-lang.js | failureTitle": {
    "message": "แอตทริบิวต์ `[lang]` ไม่มีค่าที่ถูกต้อง"
  },
  "lighthouse-core/audits/accessibility/valid-lang.js | title": {
    "message": "แอตทริบิวต์ `[lang]` มีค่าที่ถูกต้อง"
  },
  "lighthouse-core/audits/accessibility/video-caption.js | description": {
    "message": "เมื่อวิดีโอมีคำอธิบายภาพ คนหูหนวกและผู้ใช้ที่มีความบกพร่องทางการได้ยินจะเข้าถึงข้อมูลของวิดีโอได้ง่ายขึ้น [ดูข้อมูลเพิ่มเติม](https://web.dev/video-caption/)"
  },
  "lighthouse-core/audits/accessibility/video-caption.js | failureTitle": {
    "message": "องค์ประกอบ `<video>` ไม่มีองค์ประกอบ `<track>` ที่มี `[kind=\"captions\"]`"
  },
  "lighthouse-core/audits/accessibility/video-caption.js | title": {
    "message": "องค์ประกอบ `<video>` มีองค์ประกอบ `<track>` ที่มี `[kind=\"captions\"]`"
  },
  "lighthouse-core/audits/accessibility/video-description.js | description": {
    "message": "คำอธิบายเสียงให้ข้อมูลเกี่ยวข้องสำหรับวิดีโอที่สื่อสารผ่านบทพูดไม่ได้ เช่น สีหน้าและฉากต่างๆ [ดูข้อมูลเพิ่มเติม](https://web.dev/video-description/)"
  },
  "lighthouse-core/audits/accessibility/video-description.js | failureTitle": {
    "message": "องค์ประกอบ `<video>` ไม่มีองค์ประกอบ `<track>` ที่มี `[kind=\"description\"]`"
  },
  "lighthouse-core/audits/accessibility/video-description.js | title": {
    "message": "องค์ประกอบ `<video>` มีองค์ประกอบ `<track>` ที่มี `[kind=\"description\"]`"
  },
  "lighthouse-core/audits/apple-touch-icon.js | description": {
    "message": "ให้ระบุ `apple-touch-icon` เพื่อให้ปรากฏใน iOS ได้อย่างดีที่สุดเมื่อผู้ใช้เพิ่ม Progressive Web App ลงในหน้าจอหลัก โดยต้องชี้ไปที่สี่เหลี่ยมจตุรัสแบบไม่โปร่งใสขนาด 192 พิกเซล (หรือ 180 พิกเซล) รูปแบบ PNG [ดูข้อมูลเพิ่มเติม](https://web.dev/apple-touch-icon/)"
  },
  "lighthouse-core/audits/apple-touch-icon.js | failureTitle": {
    "message": "ไม่ได้ให้ `apple-touch-icon` ที่ถูกต้อง"
  },
  "lighthouse-core/audits/apple-touch-icon.js | precomposedWarning": {
    "message": "`apple-touch-icon-precomposed` ไม่อัปเดต แนะนำให้ใช้ `apple-touch-icon` จะดีกว่า"
  },
  "lighthouse-core/audits/apple-touch-icon.js | title": {
    "message": "มี `apple-touch-icon` ที่ถูกต้อง"
  },
  "lighthouse-core/audits/bootup-time.js | chromeExtensionsWarning": {
    "message": "ส่วนขยาย Chrome ส่งผลเสียต่อประสิทธิภาพในการโหลดของหน้านี้ ลองตรวจสอบหน้าในโหมดไม่ระบุตัวตนหรือจากโปรไฟล์ Chrome ที่ไม่มีส่วนขยาย"
  },
  "lighthouse-core/audits/bootup-time.js | columnScriptEval": {
    "message": "การประเมินสคริปต์"
  },
  "lighthouse-core/audits/bootup-time.js | columnScriptParse": {
    "message": "การแยกวิเคราะห์สคริปต์"
  },
  "lighthouse-core/audits/bootup-time.js | columnTotal": {
    "message": "เวลา CPU รวม"
  },
  "lighthouse-core/audits/bootup-time.js | description": {
    "message": "พิจารณาลดเวลาที่ใช้ในการแยกวิเคราะห์ แปลโปรแกรม และดำเนินการกับ JS การส่งเปย์โหลด JS ปริมาณน้อยอาจช่วยในเรื่องนี้ได้ [ดูข้อมูลเพิ่มเติม](https://web.dev/bootup-time/)"
  },
  "lighthouse-core/audits/bootup-time.js | failureTitle": {
    "message": "ลดเวลาในการดำเนินการกับ JavaScript"
  },
  "lighthouse-core/audits/bootup-time.js | title": {
    "message": "เวลาในการดำเนินการกับ JavaScript"
  },
  "lighthouse-core/audits/byte-efficiency/duplicated-javascript.js | description": {
    "message": "นำโมดูล JavaScript ขนาดใหญ่ที่ซ้ำกันออกจากแพ็กเกจเพื่อลดจำนวนไบต์ที่ไม่จำเป็นที่กิจกรรมเครือข่ายใช้ "
  },
  "lighthouse-core/audits/byte-efficiency/duplicated-javascript.js | title": {
    "message": "นำโมดูลที่ซ้ำกันในแพ็กเกจ JavaScript ออก"
  },
  "lighthouse-core/audits/byte-efficiency/efficient-animated-content.js | description": {
    "message": "GIF ขนาดใหญ่ไม่มีประสิทธิภาพในการแสดงเนื้อหาภาพเคลื่อนไหว พิจารณาใช้วิดีโอ MPEG4/WebM สำหรับภาพเคลื่อนไหวและใช้ PNG/WebP สำหรับภาพนิ่งแทน GIF เพื่อประหยัดไบต์ของเครือข่าย [ดูข้อมูลเพิ่มเติม](https://web.dev/efficient-animated-content/)"
  },
  "lighthouse-core/audits/byte-efficiency/efficient-animated-content.js | title": {
    "message": "ใช้รูปแบบวิดีโอสำหรับเนื้อหาภาพเคลื่อนไหว"
  },
  "lighthouse-core/audits/byte-efficiency/legacy-javascript.js | description": {
    "message": "โพลีฟิลล์และการเปลี่ยนรูปแบบช่วยให้เบราว์เซอร์เดิมใช้ฟีเจอร์ JavaScript ใหม่ได้ แต่ส่วนมากจะไม่จำเป็นสำหรับเบราว์เซอร์สมัยใหม่ สำหรับ JavaScript แบบแพ็กเกจ ให้ใช้กลยุทธ์การทำให้สคริปต์สมัยใหม่ใช้งานได้โดยใช้การตรวจหาฟีเจอร์โมดูล/ไม่มีโมดูลเพื่อลดจำนวนโค้ดที่ส่งไปยังเบราว์เซอร์สมัยใหม่ ขณะที่ยังรองรับเบราว์เซอร์เดิมอยู่ [ดูข้อมูลเพิ่มเติม](https://philipwalton.com/articles/deploying-es2015-code-in-production-today/)"
  },
  "lighthouse-core/audits/byte-efficiency/legacy-javascript.js | title": {
    "message": "หลีกเลี่ยงการแสดง JavaScript ในเบราว์เซอร์สมัยใหม่"
  },
  "lighthouse-core/audits/byte-efficiency/offscreen-images.js | description": {
    "message": "พิจารณาโหลดรูปภาพนอกหน้าจอและรูปภาพที่ซ่อนไว้แบบ Lazy Loading หลังจากที่ทรัพยากรที่สำคัญทั้งหมดโหลดเสร็จแล้วเพื่อลดเวลาในการโต้ตอบ [ดูข้อมูลเพิ่มเติม](https://web.dev/offscreen-images/)"
  },
  "lighthouse-core/audits/byte-efficiency/offscreen-images.js | title": {
    "message": "เลื่อนเวลาโหลดรูปภาพนอกจอภาพ"
  },
  "lighthouse-core/audits/byte-efficiency/render-blocking-resources.js | description": {
    "message": "ทรัพยากรบล็อก First Paint ของหน้าเว็บอยู่ พิจารณาแสดง JS/CSS ที่สำคัญในหน้าและเลื่อนเวลาแสดง JS/สไตล์ที่ไม่สำคัญทั้งหมดออกไป [ดูข้อมูลเพิ่มเติม](https://web.dev/render-blocking-resources/)"
  },
  "lighthouse-core/audits/byte-efficiency/render-blocking-resources.js | title": {
    "message": "กำจัดทรัพยากรที่บล็อกการแสดงผล"
  },
  "lighthouse-core/audits/byte-efficiency/total-byte-weight.js | description": {
    "message": "เปย์โหลดปริมาณมากของเครือข่ายทำให้ผู้ใช้เสียค่าใช้จ่ายสูงและสัมพันธ์กับเวลาการโหลดนานเป็นอย่างมาก [ดูข้อมูลเพิ่มเติม](https://web.dev/total-byte-weight/)"
  },
  "lighthouse-core/audits/byte-efficiency/total-byte-weight.js | displayValue": {
    "message": "ขนาดรวมเดิมคือ {totalBytes, number, bytes} KiB"
  },
  "lighthouse-core/audits/byte-efficiency/total-byte-weight.js | failureTitle": {
    "message": "หลีกเลี่ยงเปย์โหลดเครือข่ายปริมาณมาก"
  },
  "lighthouse-core/audits/byte-efficiency/total-byte-weight.js | title": {
    "message": "หลีกเลี่ยงเปย์โหลดเครือข่ายปริมาณมาก"
  },
  "lighthouse-core/audits/byte-efficiency/unminified-css.js | description": {
    "message": "การลดขนาดไฟล์ CSS ช่วยลดขนาดเปย์โหลดของเครือข่ายได้ [ดูข้อมูลเพิ่มเติม](https://web.dev/unminified-css/)"
  },
  "lighthouse-core/audits/byte-efficiency/unminified-css.js | title": {
    "message": "ลดขนาด CSS"
  },
  "lighthouse-core/audits/byte-efficiency/unminified-javascript.js | description": {
    "message": "การลดขนาดไฟล์ JavaScript ช่วยลดขนาดเปย์โหลดและเวลาในการแยกวิเคราะห์สคริปต์ได้ [ดูข้อมูลเพิ่มเติม](https://web.dev/unminified-javascript/)"
  },
  "lighthouse-core/audits/byte-efficiency/unminified-javascript.js | title": {
    "message": "ลดขนาด JavaScript"
  },
  "lighthouse-core/audits/byte-efficiency/unused-css-rules.js | description": {
    "message": "นำกฎที่ไม่มีผลแล้วออกจากสไตล์ชีตและเลื่อนเวลาการโหลด CSS ที่ไม่ได้ใช้สำหรับเนื้อหาครึ่งหน้าบนเพื่อลดจำนวนไบต์ที่ไม่จำเป็นที่กิจกรรมเครือข่ายใช้ [ดูข้อมูลเพิ่มเติม](https://web.dev/unused-css-rules/)"
  },
  "lighthouse-core/audits/byte-efficiency/unused-css-rules.js | title": {
    "message": "นำ CSS ที่ไม่ได้ใช้ออก"
  },
  "lighthouse-core/audits/byte-efficiency/unused-javascript.js | description": {
    "message": "นำ JavaScript ที่ไม่ได้ใช้ออกเพื่อลดจำนวนไบต์ที่กิจกรรมเครือข่ายใช้ [ดูข้อมูลเพิ่มเติม](https://web.dev/unused-javascript/)"
  },
  "lighthouse-core/audits/byte-efficiency/unused-javascript.js | title": {
    "message": "นำ JavaScript ที่ไม่ได้ใช้ออก"
  },
  "lighthouse-core/audits/byte-efficiency/uses-long-cache-ttl.js | description": {
    "message": "อายุการใช้งานแคชที่ยาวนานช่วยเพิ่มการเข้าชมหน้าเว็บซ้ำได้ [ดูข้อมูลเพิ่มเติม](https://web.dev/uses-long-cache-ttl/)"
  },
  "lighthouse-core/audits/byte-efficiency/uses-long-cache-ttl.js | displayValue": {
    "message": "{itemCount,plural, =1{พบทรัพยากร 1 รายการ}other{พบทรัพยากร # รายการ}}"
  },
  "lighthouse-core/audits/byte-efficiency/uses-long-cache-ttl.js | failureTitle": {
    "message": "แสดงเนื้อหาคงที่ที่มีนโยบายแคชที่มีประสิทธิภาพ"
  },
  "lighthouse-core/audits/byte-efficiency/uses-long-cache-ttl.js | title": {
    "message": "ใช้นโยบายแคชที่มีประสิทธิภาพกับเนื้อหาคงที่"
  },
  "lighthouse-core/audits/byte-efficiency/uses-optimized-images.js | description": {
    "message": "รูปภาพที่ได้รับการเพิ่มประสิทธิภาพจะโหลดได้เร็วขึ้นและใช้อินเทอร์เน็ตมือถือน้อยลง [ดูข้อมูลเพิ่มเติม](https://web.dev/uses-optimized-images/)"
  },
  "lighthouse-core/audits/byte-efficiency/uses-optimized-images.js | title": {
    "message": "เข้ารหัสรูปภาพอย่างมีประสิทธิภาพ"
  },
  "lighthouse-core/audits/byte-efficiency/uses-responsive-images.js | description": {
    "message": "แสดงรูปภาพที่มีขนาดที่เหมาะสมเพื่อประหยัดอินเทอร์เน็ตมือถือและปรับปรุงเวลาในการโหลด [ดูข้อมูลเพิ่มเติม](https://web.dev/uses-responsive-images/)"
  },
  "lighthouse-core/audits/byte-efficiency/uses-responsive-images.js | title": {
    "message": "ปรับขนาดรูปภาพให้เหมาะสม"
  },
  "lighthouse-core/audits/byte-efficiency/uses-text-compression.js | description": {
    "message": "ทรัพยากรแบบข้อความควรแสดงผลโดยมีการบีบอัด (Gzip, Deflate หรือ Brotli) เพื่อลดจำนวนไบต์เครือข่ายทั้งหมด [ดูข้อมูลเพิ่มเติม](https://web.dev/uses-text-compression/)"
  },
  "lighthouse-core/audits/byte-efficiency/uses-text-compression.js | title": {
    "message": "เปิดใช้การบีบอัดข้อความ"
  },
  "lighthouse-core/audits/byte-efficiency/uses-webp-images.js | description": {
    "message": "รูปแบบรูปภาพอย่างเช่น JPEG 2000, JPEG XR และ WebP มักบีบอัดได้ดีกว่า PNG หรือ JPEG ซึ่งหมายความว่าจะดาวน์โหลดได้เร็วขึ้นและใช้อินเทอร์เน็ตน้อยลง [ดูข้อมูลเพิ่มเติม](https://web.dev/uses-webp-images/)"
  },
  "lighthouse-core/audits/byte-efficiency/uses-webp-images.js | title": {
    "message": "แสดงรูปภาพในรูปแบบสมัยใหม่"
  },
  "lighthouse-core/audits/content-width.js | description": {
    "message": "หากความกว้างของเนื้อหาในแอปไม่ตรงกับความกว้างของวิวพอร์ต แอปอาจไม่ได้รับการเพิ่มประสิทธิภาพสำหรับหน้าจออุปกรณ์เคลื่อนที่ [ดูข้อมูลเพิ่มเติม](https://web.dev/content-width/)"
  },
  "lighthouse-core/audits/content-width.js | explanation": {
    "message": "ขนาดวิวพอร์ต {innerWidth} พิกเซลไม่ตรงกับขนาดหน้าต่าง {outerWidth} พิกเซล"
  },
  "lighthouse-core/audits/content-width.js | failureTitle": {
    "message": "ไม่ได้ปรับขนาดเนื้อหาอย่างถูกต้องสำหรับวิวพอร์ต"
  },
  "lighthouse-core/audits/content-width.js | title": {
    "message": "มีการปรับขนาดเนื้อหาอย่างถูกต้องสำหรับวิวพอร์ต"
  },
  "lighthouse-core/audits/critical-request-chains.js | description": {
    "message": "ห่วงโซ่คำขอที่สำคัญด้านล่างแสดงให้เห็นทรัพยากรที่โหลดโดยมีลำดับความสำคัญสูง พิจารณาลดความยาวของห่วงโซ่ ลดขนาดการดาวน์โหลดของทรัพยากร หรือเลื่อนเวลาการดาวน์โหลดทรัพยากรที่ไม่จำเป็นเพื่อปรับปรุงการโหลดหน้าเว็บ [ดูข้อมูลเพิ่มเติม](https://web.dev/critical-request-chains/)"
  },
  "lighthouse-core/audits/critical-request-chains.js | displayValue": {
    "message": "{itemCount,plural, =1{พบห่วงโซ่ 1 รายการ}other{พบห่วงโซ่ # รายการ}}"
  },
  "lighthouse-core/audits/critical-request-chains.js | title": {
    "message": "หลีกเลี่ยงคำขอสำคัญแบบลูกโซ่"
  },
  "lighthouse-core/audits/deprecations.js | columnDeprecate": {
    "message": "การเลิกใช้งาน / คำเตือน"
  },
  "lighthouse-core/audits/deprecations.js | columnLine": {
    "message": "บรรทัด"
  },
  "lighthouse-core/audits/deprecations.js | description": {
    "message": "API ที่เลิกใช้งานแล้วจะถูกนำออกจากเบราว์เซอร์ในท้ายที่สุด [ดูข้อมูลเพิ่มเติม](https://web.dev/deprecations/)"
  },
  "lighthouse-core/audits/deprecations.js | displayValue": {
    "message": "{itemCount,plural, =1{พบคำเตือน 1 รายการ}other{พบคำเตือน # รายการ}}"
  },
  "lighthouse-core/audits/deprecations.js | failureTitle": {
    "message": "ใช้ API ที่เลิกใช้งานแล้ว"
  },
  "lighthouse-core/audits/deprecations.js | title": {
    "message": "หลีกเลี่ยงการใช้ API ที่เลิกใช้งานแล้ว"
  },
  "lighthouse-core/audits/dobetterweb/appcache-manifest.js | description": {
    "message": "แคชของแอปพลิเคชันเลิกใช้งานแล้ว [ดูข้อมูลเพิ่มเติม](https://web.dev/appcache-manifest/)"
  },
  "lighthouse-core/audits/dobetterweb/appcache-manifest.js | displayValue": {
    "message": "พบ \"{AppCacheManifest}\""
  },
  "lighthouse-core/audits/dobetterweb/appcache-manifest.js | failureTitle": {
    "message": "ใช้แคชของแอปพลิเคชัน"
  },
  "lighthouse-core/audits/dobetterweb/appcache-manifest.js | title": {
    "message": "หลีกเลี่ยงการใช้แคชของแอปพลิเคชัน"
  },
  "lighthouse-core/audits/dobetterweb/charset.js | description": {
    "message": "จำเป็นต้องประกาศการเข้ารหัสอักขระ ซึ่งทำได้โดยใช้แท็ก <meta> ใน 1024 ไบต์แรกของ HTML หรือในส่วนหัวการตอบกลับ HTTP ประเภทเนื้อหา [ดูข้อมูลเพิ่มเติม](https://web.dev/charset/)"
  },
  "lighthouse-core/audits/dobetterweb/charset.js | failureTitle": {
    "message": "ไม่มีการประกาศชุดอักขระหรือประกาศช้าเกินไปใน HTML"
  },
  "lighthouse-core/audits/dobetterweb/charset.js | title": {
    "message": "กำหนดชุดอักขระได้อย่างถูกต้อง"
  },
  "lighthouse-core/audits/dobetterweb/doctype.js | description": {
    "message": "การระบุ DOCTYPE ช่วยป้องกันไม่ให้เบราว์เซอร์เปลี่ยนไปใช้โหมดที่ไม่มาตรฐาน [ดูข้อมูลเพิ่มเติม](https://web.dev/doctype/)"
  },
  "lighthouse-core/audits/dobetterweb/doctype.js | explanationBadDoctype": {
    "message": "ชื่อ DOCTYPE ต้องเป็นสตริงตัวพิมพ์เล็ก `html`"
  },
  "lighthouse-core/audits/dobetterweb/doctype.js | explanationNoDoctype": {
    "message": "เอกสารต้องมี DOCTYPE"
  },
  "lighthouse-core/audits/dobetterweb/doctype.js | explanationPublicId": {
    "message": "สตริง publicId ควรจะว่าง"
  },
  "lighthouse-core/audits/dobetterweb/doctype.js | explanationSystemId": {
    "message": "สตริง systemId ควรจะว่าง"
  },
  "lighthouse-core/audits/dobetterweb/doctype.js | failureTitle": {
    "message": "หน้าไม่มี DOCTYPE HTML ดังนั้นจึงทริกเกอร์โหมดที่ไม่มาตรฐาน"
  },
  "lighthouse-core/audits/dobetterweb/doctype.js | title": {
    "message": "หน้ามี DOCTYPE HTML"
  },
  "lighthouse-core/audits/dobetterweb/dom-size.js | columnStatistic": {
    "message": "สถิติ"
  },
  "lighthouse-core/audits/dobetterweb/dom-size.js | columnValue": {
    "message": "ค่า"
  },
  "lighthouse-core/audits/dobetterweb/dom-size.js | description": {
    "message": "รายการ DOM ขนาดใหญ่จะใช้หน่วยความจำเพิ่มขึ้น ทำให้[การคำนวณสไตล์](https://developers.google.com/web/fundamentals/performance/rendering/reduce-the-scope-and-complexity-of-style-calculations)ยาวนานขึ้น และสร้าง[การจัดเรียงการออกแบบใหม่](https://developers.google.com/speed/articles/reflow)ซึ่งมีค่าใช้จ่ายสูง [ดูข้อมูลเพิ่มเติม](https://web.dev/dom-size/)"
  },
  "lighthouse-core/audits/dobetterweb/dom-size.js | displayValue": {
    "message": "{itemCount,plural, =1{1 องค์ประกอบ}other{# องค์ประกอบ}}"
  },
  "lighthouse-core/audits/dobetterweb/dom-size.js | failureTitle": {
    "message": "หลีกเลี่ยง DOM ที่มีขนาดใหญ่เกินไป"
  },
  "lighthouse-core/audits/dobetterweb/dom-size.js | statisticDOMDepth": {
    "message": "ความลึก DOM สูงสุด"
  },
  "lighthouse-core/audits/dobetterweb/dom-size.js | statisticDOMElements": {
    "message": "องค์ประกอบ DOM ทั้งหมด"
  },
  "lighthouse-core/audits/dobetterweb/dom-size.js | statisticDOMWidth": {
    "message": "จำนวนองค์ประกอบย่อยสูงสุด"
  },
  "lighthouse-core/audits/dobetterweb/dom-size.js | title": {
    "message": "หลีกเลี่ยง DOM ที่มีขนาดใหญ่เกินไป"
  },
  "lighthouse-core/audits/dobetterweb/external-anchors-use-rel-noopener.js | columnFailingAnchors": {
    "message": "แท็ก Anchor ที่ไม่ผ่านการตรวจสอบ"
  },
  "lighthouse-core/audits/dobetterweb/external-anchors-use-rel-noopener.js | description": {
    "message": "เพิ่ม `rel=\"noopener\"` หรือ `rel=\"noreferrer\"` ไปยังลิงก์ภายนอกใดๆ เพื่อปรับปรุงประสิทธิภาพและป้องกันช่องโหว่ด้านความปลอดภัย [ดูข้อมูลเพิ่มเติม](https://web.dev/external-anchors-use-rel-noopener/)"
  },
  "lighthouse-core/audits/dobetterweb/external-anchors-use-rel-noopener.js | failureTitle": {
    "message": "ลิงก์ไปปลายทางแบบ Cross-Origin ไม่ปลอดภัย"
  },
  "lighthouse-core/audits/dobetterweb/external-anchors-use-rel-noopener.js | title": {
    "message": "ลิงก์ไปปลายทางแบบ Cross-Origin ปลอดภัย"
  },
  "lighthouse-core/audits/dobetterweb/external-anchors-use-rel-noopener.js | warning": {
    "message": "ระบุปลายทางสำหรับโฆษณาด้านล่างสุด ({anchorHTML}) ไม่ได้ หากไม่ได้ใช้เป็นไฮเปอร์ลิงก์ ลองเอา target=_blank ออก"
  },
  "lighthouse-core/audits/dobetterweb/geolocation-on-start.js | description": {
    "message": "ผู้ใช้ไม่เชื่อถือหรือเกิดความสับสนในเว็บไซต์ที่ขอข้อมูลตำแหน่งโดยไม่มีบริบทให้ พิจารณาผูกคำขอกับการกระทำของผู้ใช้แทน [ดูข้อมูลเพิ่มเติม](https://web.dev/geolocation-on-start/)"
  },
  "lighthouse-core/audits/dobetterweb/geolocation-on-start.js | failureTitle": {
    "message": "ขอสิทธิ์เข้าถึงตำแหน่งทางภูมิศาสตร์ในการโหลดหน้าเว็บ"
  },
  "lighthouse-core/audits/dobetterweb/geolocation-on-start.js | title": {
    "message": "หลีกเลี่ยงการขอสิทธิ์เข้าถึงตำแหน่งทางภูมิศาสตร์ในการโหลดหน้าเว็บ"
  },
  "lighthouse-core/audits/dobetterweb/js-libraries.js | columnVersion": {
    "message": "เวอร์ชัน"
  },
  "lighthouse-core/audits/dobetterweb/js-libraries.js | description": {
    "message": "ตรวจพบไลบรารี JavaScript ส่วนหน้าทั้งหมดในหน้าเว็บ [ดูข้อมูลเพิ่มเติม](https://web.dev/js-libraries/)"
  },
  "lighthouse-core/audits/dobetterweb/js-libraries.js | title": {
    "message": "ตรวจพบไลบรารี JavaScript"
  },
  "lighthouse-core/audits/dobetterweb/no-document-write.js | description": {
    "message": "สำหรับผู้ใช้ที่การเชื่อมต่อช้า สคริปต์ภายนอกที่แทรกเข้ามาแบบไดนามิกผ่านทาง `document.write()` จะช่วยหน่วงการโหลดหน้าเว็บได้หลายสิบวินาที [ดูข้อมูลเพิ่มเติม](https://web.dev/no-document-write/)"
  },
  "lighthouse-core/audits/dobetterweb/no-document-write.js | failureTitle": {
    "message": "หลีกเลี่ยง `document.write()`"
  },
  "lighthouse-core/audits/dobetterweb/no-document-write.js | title": {
    "message": "หลีกเลี่ยงการใช้ `document.write()`"
  },
  "lighthouse-core/audits/dobetterweb/no-vulnerable-libraries.js | columnSeverity": {
    "message": "ความรุนแรงสูงสุด"
  },
  "lighthouse-core/audits/dobetterweb/no-vulnerable-libraries.js | columnVersion": {
    "message": "เวอร์ชันของไลบรารี"
  },
  "lighthouse-core/audits/dobetterweb/no-vulnerable-libraries.js | columnVuln": {
    "message": "จำนวนช่องโหว่"
  },
  "lighthouse-core/audits/dobetterweb/no-vulnerable-libraries.js | description": {
    "message": "สคริปต์ของบุคคลที่สามบางรายการอาจมีช่องโหว่ด้านความปลอดภัยที่เป็นที่รู้จักซึ่งผู้โจมตีจะหาพบได้ง่ายและใช้ประโยชน์จากช่องโหว่นั้น [ดูข้อมูลเพิ่มเติม](https://web.dev/no-vulnerable-libraries/)"
  },
  "lighthouse-core/audits/dobetterweb/no-vulnerable-libraries.js | displayValue": {
    "message": "{itemCount,plural, =1{ตรวจพบช่องโหว่ 1 รายการ}other{ตรวจพบช่องโหว่ # รายการ}}"
  },
  "lighthouse-core/audits/dobetterweb/no-vulnerable-libraries.js | failureTitle": {
    "message": "มีไลบรารี JavaScript ส่วนหน้าที่มีช่องโหว่ด้านความปลอดภัย"
  },
  "lighthouse-core/audits/dobetterweb/no-vulnerable-libraries.js | rowSeverityHigh": {
    "message": "สูง"
  },
  "lighthouse-core/audits/dobetterweb/no-vulnerable-libraries.js | rowSeverityLow": {
    "message": "ต่ำ"
  },
  "lighthouse-core/audits/dobetterweb/no-vulnerable-libraries.js | rowSeverityMedium": {
    "message": "ปานกลาง"
  },
  "lighthouse-core/audits/dobetterweb/no-vulnerable-libraries.js | title": {
    "message": "หลีกเลี่ยงการใช้ไลบรารี JavaScript ส่วนหน้าที่มีช่องโหว่ด้านความปลอดภัย"
  },
  "lighthouse-core/audits/dobetterweb/notification-on-start.js | description": {
    "message": "ผู้ใช้ไม่เชื่อถือหรือเกิดความสับสนในเว็บไซต์ที่ขอส่งการแจ้งเตือนโดยไม่มีบริบทให้ พิจารณาผูกคำขอกับท่าทางสัมผัสของผู้ใช้แทน [ดูข้อมูลเพิ่มเติม](https://web.dev/notification-on-start/)"
  },
  "lighthouse-core/audits/dobetterweb/notification-on-start.js | failureTitle": {
    "message": "ขอสิทธิ์การแจ้งเตือนในการโหลดหน้าเว็บ"
  },
  "lighthouse-core/audits/dobetterweb/notification-on-start.js | title": {
    "message": "หลีกเลี่ยงการขอสิทธิ์การแจ้งเตือนในการโหลดหน้าเว็บ"
  },
  "lighthouse-core/audits/dobetterweb/password-inputs-can-be-pasted-into.js | description": {
    "message": "การป้องกันการวางรหัสผ่านทำให้นโยบายความปลอดภัยที่ดีอ่อนแอลง [ดูข้อมูลเพิ่มเติม](https://web.dev/password-inputs-can-be-pasted-into/)"
  },
  "lighthouse-core/audits/dobetterweb/password-inputs-can-be-pasted-into.js | failureTitle": {
    "message": "ป้องกันผู้ใช้ไม่ให้วางรหัสผ่านในช่อง"
  },
  "lighthouse-core/audits/dobetterweb/password-inputs-can-be-pasted-into.js | title": {
    "message": "อนุญาตผู้ใช้ให้วางรหัสผ่านในช่องได้"
  },
  "lighthouse-core/audits/dobetterweb/uses-http2.js | columnProtocol": {
    "message": "โปรโตคอล"
  },
  "lighthouse-core/audits/dobetterweb/uses-http2.js | description": {
    "message": "HTTP/2 มีข้อดีที่มากกว่า HTTP/1.1 คือ ส่วนหัวแบบไบนารี การทำมัลติเพล็กซิง และการ Push ไปที่เซิร์ฟเวอร์ [ดูข้อมูลเพิ่มเติม](https://web.dev/uses-http2/)"
  },
  "lighthouse-core/audits/dobetterweb/uses-http2.js | displayValue": {
    "message": "{itemCount,plural, =1{คำขอ 1 รายการไม่ได้แสดงผ่าน HTTP/2}other{คำขอ # รายการไม่ได้แสดงผ่าน HTTP/2}}"
  },
  "lighthouse-core/audits/dobetterweb/uses-http2.js | title": {
    "message": "Use HTTP/2"
  },
  "lighthouse-core/audits/dobetterweb/uses-passive-event-listeners.js | description": {
    "message": "ลองระบุ Listener เหตุการณ์แบบแตะและลูกกลิ้งเป็น `passive` เพื่อปรับปรุงประสิทธิภาพการเลื่อนของหน้าเว็บ [ดูข้อมูลเพิ่มเติม](https://web.dev/uses-passive-event-listeners/)"
  },
  "lighthouse-core/audits/dobetterweb/uses-passive-event-listeners.js | failureTitle": {
    "message": "ไม่ได้ใช้ Listener แบบแพสซีฟเพื่อปรับปรุงประสิทธิภาพการเลื่อน"
  },
  "lighthouse-core/audits/dobetterweb/uses-passive-event-listeners.js | title": {
    "message": "ใช้ Listener แบบแพสซีฟเพื่อปรับปรุงประสิทธิภาพการเลื่อน"
  },
  "lighthouse-core/audits/errors-in-console.js | columnDesc": {
    "message": "รายละเอียด"
  },
  "lighthouse-core/audits/errors-in-console.js | description": {
    "message": "ข้อผิดพลาดที่บันทึกลงในคอนโซลแสดงให้เห็นถึงปัญหาที่ไม่ได้รับการแก้ไข ข้อผิดพลาดอาจมาจากคำขอเครือข่ายที่ไม่สำเร็จ และปัญหาอื่นๆ เกี่ยวกับเบราว์เซอร์ [ดูข้อมูลเพิ่มเติม](https://web.dev/errors-in-console/)"
  },
  "lighthouse-core/audits/errors-in-console.js | failureTitle": {
    "message": "บันทึกข้อผิดพลาดเบราว์เซอร์ลงในคอนโซลแล้ว"
  },
  "lighthouse-core/audits/errors-in-console.js | title": {
    "message": "ไม่มีข้อผิดพลาดเบราว์เซอร์บันทึกลงในคอนโซล"
  },
  "lighthouse-core/audits/font-display.js | description": {
    "message": "ใช้ประโยชน์จากฟีเจอร์ CSS สำหรับแสดงแบบอักษรเพื่อให้ผู้ใช้มองเห็นข้อความได้ในขณะที่กำลังโหลดเว็บฟอนต์ [ดูข้อมูลเพิ่มเติม](https://web.dev/font-display/)"
  },
  "lighthouse-core/audits/font-display.js | failureTitle": {
    "message": "ตรวจสอบว่าข้อความจะยังมองเห็นได้ในระหว่างการโหลดเว็บฟอนต์"
  },
  "lighthouse-core/audits/font-display.js | title": {
    "message": "ข้อความทั้งหมดจะยังมองเห็นได้ในระหว่างการโหลดเว็บฟอนต์"
  },
  "lighthouse-core/audits/font-display.js | undeclaredFontOriginWarning": {
    "message": "{fontCountForOrigin,plural, =1{Lighthouse ตรวจสอบค่า`font-display`ของต้นทาง {fontOrigin} โดยอัตโนมัติไม่ได้}other{Lighthouse ตรวจสอบค่า`font-display`ของต้นทาง {fontOrigin} โดยอัตโนมัติไม่ได้}}"
  },
  "lighthouse-core/audits/image-aspect-ratio.js | columnActual": {
    "message": "สัดส่วนภาพ (ขนาดจริง)"
  },
  "lighthouse-core/audits/image-aspect-ratio.js | columnDisplayed": {
    "message": "สัดส่วนภาพ (ที่แสดง)"
  },
  "lighthouse-core/audits/image-aspect-ratio.js | description": {
    "message": "ขนาดแสดงรูปภาพควรจะมีสัดส่วนที่เป็นธรรมชาติ [ดูข้อมูลเพิ่มเติม](https://web.dev/image-aspect-ratio/)"
  },
  "lighthouse-core/audits/image-aspect-ratio.js | failureTitle": {
    "message": "แสดงรูปภาพที่มีสัดส่วนไม่ถูกต้อง"
  },
  "lighthouse-core/audits/image-aspect-ratio.js | title": {
    "message": "แสดงรูปภาพที่มีสัดส่วนถูกต้อง"
  },
  "lighthouse-core/audits/image-aspect-ratio.js | warningCompute": {
    "message": "ข้อมูลขนาดรูปภาพไมู่กต้อง {url}"
  },
  "lighthouse-core/audits/image-size-responsive.js | columnActual": {
    "message": "ขนาดจริง"
  },
  "lighthouse-core/audits/image-size-responsive.js | columnDisplayed": {
    "message": "ขนาดที่แสดง"
  },
  "lighthouse-core/audits/image-size-responsive.js | columnExpected": {
    "message": "ขนาดที่คาดไว้"
  },
  "lighthouse-core/audits/image-size-responsive.js | description": {
    "message": "ขนาดตามธรรมชาติของรูปภาพควรได้สัดส่วนกับขนาดการแสดงผลและอัตราส่วนพิกเซลเพื่อเพิ่มความชัดเจนของรูปภาพให้ได้มากที่สุด [ดูข้อมูลเพิ่มเติม](https://web.dev/serve-responsive-images/)"
  },
  "lighthouse-core/audits/image-size-responsive.js | failureTitle": {
    "message": "แสดงรูปภาพที่มีความละเอียดต่ำ"
  },
  "lighthouse-core/audits/image-size-responsive.js | title": {
    "message": "แสดงรูปภาพที่มีความละเอียดเหมาะสม"
  },
  "lighthouse-core/audits/installable-manifest.js | description": {
    "message": "เบราว์เซอร์แจ้งผู้ใช้อย่างชัดแจ้งให้เพิ่มแอปของคุณในหน้าจอหลัก ซึ่งจะทำให้ผู้ใช้มีส่วนร่วมเพิ่มขึ้นได้ [ดูข้อมูลเพิ่มเติม](https://web.dev/installable-manifest/)"
  },
  "lighthouse-core/audits/installable-manifest.js | failureTitle": {
    "message": "ไฟล์ Manifest ของเว็บแอปไม่ตรงตามข้อกำหนดด้านความสามารถในการติดตั้ง"
  },
  "lighthouse-core/audits/installable-manifest.js | title": {
    "message": "ไฟล์ Manifest ของเว็บแอปตรงตามข้อกำหนดด้านความสามารถในการติดตั้ง"
  },
  "lighthouse-core/audits/is-on-https.js | allowed": {
    "message": "อนุญาต"
  },
  "lighthouse-core/audits/is-on-https.js | blocked": {
    "message": "ถูกบล็อก"
  },
  "lighthouse-core/audits/is-on-https.js | columnInsecureURL": {
    "message": "URL ไม่ปลอดภัย"
  },
  "lighthouse-core/audits/is-on-https.js | columnResolution": {
    "message": "การแก้ไขปัญหาตามคำขอ"
  },
  "lighthouse-core/audits/is-on-https.js | description": {
    "message": "ควรปกป้องทุกเว็บไซต์ด้วยการใช้ HTTPS แม้ว่าจะเป็นเว็บไซต์ที่ไม่มีข้อมูลที่ละเอียดอ่อนก็ตาม ซึ่งรวมถึงการหลีกเลี่ยง[เนื้อหาผสม](https://developers.google.com/web/fundamentals/security/prevent-mixed-content/what-is-mixed-content)ที่มีการโหลดทรัพยากรบางอย่างผ่าน HTTP แม้ว่าคำขอเริ่มแรกจะดำเนินการผ่าน HTTPS ก็ตาม HTTPS ป้องกันผู้บุกรุกไม่ให้แทรกแซงหรือแอบฟังการสื่อสารระหว่างแอปกับผู้ใช้ของคุณ และเป็นข้อกำหนดที่ต้องทำก่อนสำหรับ HTTP/2 รวมถึง API ของแพลตฟอร์มเว็บใหม่ๆ อีกมาก [ดูข้อมูลเพิ่มเติม](https://web.dev/is-on-https/)"
  },
  "lighthouse-core/audits/is-on-https.js | displayValue": {
    "message": "{itemCount,plural, =1{พบคำขอที่ไม่ปลอดภัย 1 รายการ}other{พบคำขอที่ไม่ปลอดภัย # รายการ}}"
  },
  "lighthouse-core/audits/is-on-https.js | failureTitle": {
    "message": "ไม่ได้ใช้ HTTPS"
  },
  "lighthouse-core/audits/is-on-https.js | title": {
    "message": "ใช้ HTTPS"
  },
  "lighthouse-core/audits/is-on-https.js | upgraded": {
    "message": "อัปเกรดเป็น HTTPS โดยอัตโนมัติ"
  },
  "lighthouse-core/audits/is-on-https.js | warning": {
    "message": "อนุญาตแบบมีคำเตือน"
  },
  "lighthouse-core/audits/largest-contentful-paint-element.js | description": {
    "message": "นี่คือองค์ประกอบที่มีเนื้อหาเต็มขนาดใหญ่ที่สุดซึ่งแสดงผลภายในวิวพอร์ต [ดูข้อมูลเพิ่มเติม](https://web.dev/lighthouse-largest-contentful-paint/)"
  },
  "lighthouse-core/audits/largest-contentful-paint-element.js | displayValue": {
    "message": "{itemCount,plural, =1{พบ 1 องค์ประกอบ}other{พบ # องค์ประกอบ}}"
  },
  "lighthouse-core/audits/largest-contentful-paint-element.js | title": {
    "message": "องค์ประกอบ Largest Contentful Paint"
  },
  "lighthouse-core/audits/layout-shift-elements.js | columnContribution": {
    "message": "ปัจจัยที่ทำให้เกิด CLS"
  },
  "lighthouse-core/audits/layout-shift-elements.js | description": {
    "message": "องค์ประกอบ DOM เหล่านี้มีส่วนอย่างมากที่สุดต่อ CLS ของหน้า"
  },
<<<<<<< HEAD
=======
  "lighthouse-core/audits/layout-shift-elements.js | displayValue": {
    "message": "{nodeCount,plural, =1{พบ 1 องค์ประกอบ}other{พบ # องค์ประกอบ}}"
  },
>>>>>>> 8fd7551d
  "lighthouse-core/audits/layout-shift-elements.js | title": {
    "message": "หลีกเลี่ยงการเลื่อนเลย์เอาต์ขนาดใหญ่"
  },
  "lighthouse-core/audits/load-fast-enough-for-pwa.js | description": {
    "message": "การโหลดหน้าเว็บที่รวดเร็วผ่านเครือข่ายมือถือช่วยให้มั่นใจว่าผู้ใช้ได้รับประสบการณ์การใช้งานที่ดีในอุปกรณ์เคลื่อนที่ [ดูข้อมูลเพิ่มเติม](https://web.dev/load-fast-enough-for-pwa/)"
  },
  "lighthouse-core/audits/load-fast-enough-for-pwa.js | displayValueText": {
    "message": "โต้ตอบที่ {timeInMs, number, seconds} วินาที"
  },
  "lighthouse-core/audits/load-fast-enough-for-pwa.js | displayValueTextWithOverride": {
    "message": "มีการโต้ตอบในเครือข่ายมือถือจำลองที่ {timeInMs, number, seconds} วินาที"
  },
  "lighthouse-core/audits/load-fast-enough-for-pwa.js | explanationLoadSlow": {
    "message": "หน้าเว็บโหลดช้าเกินไปและไม่มีการโต้ตอบภายใน 10 วินาที ไปที่โอกาสและการวินิจฉัยในส่วน \"ประสิทธิภาพ\" เพื่อดูวิธีปรับปรุง"
  },
  "lighthouse-core/audits/load-fast-enough-for-pwa.js | failureTitle": {
    "message": "การโหลดหน้าเว็บไม่เร็วพอเมื่อใช้เครือข่ายมือถือ"
  },
  "lighthouse-core/audits/load-fast-enough-for-pwa.js | title": {
    "message": "การโหลดหน้าเว็บเร็วพอเมื่อใช้เครือข่ายมือถือ"
  },
  "lighthouse-core/audits/long-tasks.js | description": {
    "message": "ระบุงานที่ใช้เวลานานที่สุดในเทรดหลัก เหมาะสำหรับการระบุปัจจัยที่แย่ที่สุดที่ทำให้อินพุตล่าช้า [ดูข้อมูลเพิ่มเติม](https://web.dev/long-tasks-devtools/)"
  },
  "lighthouse-core/audits/long-tasks.js | displayValue": {
    "message": "{itemCount,plural, =1{พบ # งานที่ใช้เวลานาน}other{พบ # งานที่ใช้เวลานาน}}"
  },
  "lighthouse-core/audits/long-tasks.js | title": {
    "message": "หลีกเลี่ยงงานในเทรดหลักที่ใช้เวลานาน"
  },
  "lighthouse-core/audits/mainthread-work-breakdown.js | columnCategory": {
    "message": "หมวดหมู่"
  },
  "lighthouse-core/audits/mainthread-work-breakdown.js | description": {
    "message": "พิจารณาลดเวลาที่ใช้ในการแยกวิเคราะห์ แปลโปรแกรม และดำเนินการกับ JS การส่งเพย์โหลด JS ปริมาณน้อยลงอาจช่วยในเรื่องนี้ได้ [ดูข้อมูลเพิ่มเติม](https://web.dev/mainthread-work-breakdown/)"
  },
  "lighthouse-core/audits/mainthread-work-breakdown.js | failureTitle": {
    "message": "ลดการทำงานของเธรดหลัก"
  },
  "lighthouse-core/audits/mainthread-work-breakdown.js | title": {
    "message": "ลดการทำงานของเธรดหลัก"
  },
  "lighthouse-core/audits/manual/pwa-cross-browser.js | description": {
    "message": "เว็บไซต์ควรทำงานในเบราว์เซอร์หลักๆ ทั้งหมดได้เพื่อให้เข้าถึงผู้ใช้จำนวนมากที่สุด [ดูข้อมูลเพิ่มเติม](https://web.dev/pwa-cross-browser/)"
  },
  "lighthouse-core/audits/manual/pwa-cross-browser.js | title": {
    "message": "เว็บไซต์ทำงานในเบราว์เซอร์ต่างๆ ได้"
  },
  "lighthouse-core/audits/manual/pwa-each-page-has-url.js | description": {
    "message": "ตรวจดูว่าแต่ละหน้าทำ Deep Link ผ่าน URL ได้และ URL ต่างๆ ไม่ซ้ำกันเพื่อให้แชร์ได้ในโซเชียลมีเดีย [ดูข้อมูลเพิ่มเติม](https://web.dev/pwa-each-page-has-url/)"
  },
  "lighthouse-core/audits/manual/pwa-each-page-has-url.js | title": {
    "message": "แต่ละหน้ามี URL ที่ไม่ซ้ำกัน"
  },
  "lighthouse-core/audits/manual/pwa-page-transitions.js | description": {
    "message": "การเปลี่ยนควรจะดำเนินไปอย่างรวดเร็วขณะที่คุณแตะไปรอบๆ แม้ในเครือข่ายที่ช้า ซึ่งเป็นสิ่งสำคัญที่ทำให้ผู้ใช้รับรู้ได้ถึงประสิทธิภาพ [ดูข้อมูลเพิ่มเติม](https://web.dev/pwa-page-transitions/)"
  },
  "lighthouse-core/audits/manual/pwa-page-transitions.js | title": {
    "message": "เปลี่ยนหน้าได้รวดเร็วแม้ว่าเครือข่ายจะช้า"
  },
  "lighthouse-core/audits/maskable-icon.js | description": {
    "message": "ไอคอนที่มาสก์ได้ช่วยให้รูปภาพแสดงขึ้นเต็มกรอบโดยไม่มีแถบปรากฏอยู่ตามขอบเมื่อติดตั้งแอปในอุปกรณ์ [ดูข้อมูลเพิ่มเติม](https://web.dev/maskable-icon-audit/)"
  },
  "lighthouse-core/audits/maskable-icon.js | failureTitle": {
    "message": "ไฟล์ Manifest ไม่มีไอคอนที่มาสก์ได้"
  },
  "lighthouse-core/audits/maskable-icon.js | title": {
    "message": "ไฟล์ Manifest มีไอคอนที่มาสก์ได้"
  },
  "lighthouse-core/audits/metrics/cumulative-layout-shift.js | description": {
    "message": "Cumulative Layout Shift จะวัดการเคลื่อนไหวขององค์ประกอบที่มองเห็นได้ภายในวิวพอร์ต [ดูข้อมูลเพิ่มเติม](https://web.dev/cls/)"
  },
  "lighthouse-core/audits/metrics/estimated-input-latency.js | description": {
    "message": "เวลาตอบสนองต่ออินพุตโดยประมาณเป็นระยะเวลาโดยประมาณที่แอปใช้เพื่อตอบสนองอินพุตของผู้ใช้ระหว่างการโหลดหน้าเว็บในกรอบเวลา 5 วินาทีที่ทำงานหนักที่สุด มีหน่วยเป็นมิลลิวินาที หากเวลาในการตอบสนองนานกว่า 50 มิลลิวินาที ผู้ใช้อาจรู้สึกว่าแอปช้า [ดูข้อมูลเพิ่มเติม](https://web.dev/estimated-input-latency/)"
  },
  "lighthouse-core/audits/metrics/first-contentful-paint.js | description": {
    "message": "First Contentful Paint ระบุเวลาที่มีการแสดงผลข้อความหรือรูปภาพครั้งแรก [ดูข้อมูลเพิ่มเติม](https://web.dev/first-contentful-paint/)"
  },
  "lighthouse-core/audits/metrics/first-cpu-idle.js | description": {
    "message": "First CPU Idle ระบุครั้งแรกที่เทรดหลักของหน้าเว็บว่างพอที่จะจัดการกับอินพุต  [ดูข้อมูลเพิ่มเติม](https://web.dev/first-cpu-idle/)"
  },
  "lighthouse-core/audits/metrics/first-meaningful-paint.js | description": {
    "message": "การแสดงผลที่มีความหมายครั้งแรกวัดเมื่อเนื้อหาหลักของหน้าเว็บปรากฏ [ดูข้อมูลเพิ่มเติม](https://web.dev/first-meaningful-paint/)"
  },
  "lighthouse-core/audits/metrics/interactive.js | description": {
    "message": "เวลาในการตอบสนองคือระยะเวลาที่หน้าเว็บใช้ในการตอบสนองอย่างสมบูรณ์ [ดูข้อมูลเพิ่มเติม](https://web.dev/interactive/)"
  },
  "lighthouse-core/audits/metrics/largest-contentful-paint.js | description": {
    "message": "Largest Contentful Paint ระบุเวลาที่แสดงผลข้อความหรือรูปภาพได้มากที่สุด [ดูข้อมูลเพิ่มเติม](https://web.dev/lighthouse-largest-contentful-paint/)"
  },
  "lighthouse-core/audits/metrics/max-potential-fid.js | description": {
    "message": "First Input Delay สูงสุดที่อาจเกิดขึ้นซึ่งผู้ใช้อาจเจอคือระยะเวลาของงานที่ยาวที่สุด [ดูข้อมูลเพิ่มเติม](https://web.dev/lighthouse-max-potential-fid/)"
  },
  "lighthouse-core/audits/metrics/speed-index.js | description": {
    "message": "ดัชนีความเร็วแสดงให้เห็นความเร็วที่เนื้อหาของหน้าปรากฏจนดูสมบูรณ์ [ดูข้อมูลเพิ่มเติม](https://web.dev/speed-index/)"
  },
  "lighthouse-core/audits/metrics/total-blocking-time.js | description": {
    "message": "ผลรวมช่วงเวลาทั้งหมดระหว่าง FCP และเวลาในการตอบสนอง เมื่อความยาวของงานเกิน 50ms หน่วยเป็นมิลลิวินาที [ดูข้อมูลเพิ่มเติม](https://web.dev/lighthouse-total-blocking-time/)"
  },
  "lighthouse-core/audits/network-rtt.js | description": {
    "message": "ระยะเวลารับส่งข้อมูล (RTT) ของเครือข่ายมีผลกระทบอย่างมากต่อประสิทธิภาพ หากต้นทางมี RTT สูง แสดงว่าเซิร์ฟเวอร์ที่อยู่ใกล้กับผู้ใช้มากกว่าอาจช่วยปรับปรุงประสิทธิภาพได้ [ดูข้อมูลเพิ่มเติม](https://hpbn.co/primer-on-latency-and-bandwidth/)"
  },
  "lighthouse-core/audits/network-rtt.js | title": {
    "message": "ระยะเวลารับส่งข้อมูลของเครือข่าย"
  },
  "lighthouse-core/audits/network-server-latency.js | description": {
    "message": "เวลาในการตอบสนองต่อเซิร์ฟเวอร์อาจส่งผลกระทบต่อประสิทธิภาพของเว็บ หากต้นทางใช้เวลาในการตอบสนองต่อเซิร์ฟเวอร์นาน แสดงว่ามีการใช้งานเซิร์ฟเวอร์มากเกินไปหรือประสิทธิภาพแบ็กเอนด์ของเซิร์ฟเวอร์ไม่ดี [ดูข้อมูลเพิ่มเติม](https://hpbn.co/primer-on-web-performance/#analyzing-the-resource-waterfall)"
  },
  "lighthouse-core/audits/network-server-latency.js | title": {
    "message": "เวลาในการตอบสนองจากแบ็กเอนด์ของเซิร์ฟเวอร์"
  },
  "lighthouse-core/audits/no-unload-listeners.js | description": {
    "message": "เหตุการณ์ `unload` เริ่มทำงานโดยไม่มีความเสถียร และการ Listen อาจทำให้การเพิ่มประสิทธิภาพเบราว์เซอร์อย่างแคชย้อนหลังไม่ทำงาน ลองพิจารณาใช้เหตุการณ์ `pagehide` หรือ `visibilitychange` แทน [ดูข้อมูลเพิ่มเติม](https://developers.google.com/web/updates/2018/07/page-lifecycle-api#the-unload-event)"
  },
  "lighthouse-core/audits/no-unload-listeners.js | failureTitle": {
    "message": "ลงทะเบียน Listener `unload`"
  },
  "lighthouse-core/audits/no-unload-listeners.js | title": {
    "message": "หลีกเลี่ยง Listener เหตุการณ์ `unload`"
  },
  "lighthouse-core/audits/offline-start-url.js | description": {
    "message": "Service Worker ช่วยให้เว็บแอปของคุณเชื่อถือได้ในสภาวะของเครือข่ายที่คาดการณ์ไม่ได้ [ดูข้อมูลเพิ่มเติม](https://web.dev/offline-start-url/)"
  },
  "lighthouse-core/audits/offline-start-url.js | errorLoading": {
    "message": "การโหลดที่ผิดพลาดของ {url} ใน Service Worker ได้รหัสสถานะ {statusCode}"
  },
  "lighthouse-core/audits/offline-start-url.js | failureTitle": {
    "message": "`start_url` ไม่ตอบสนองด้วยรหัส 200 เมื่อออฟไลน์"
  },
  "lighthouse-core/audits/offline-start-url.js | title": {
    "message": "`start_url` ตอบสนองด้วยรหัส 200 เมื่อออฟไลน์"
  },
  "lighthouse-core/audits/offline-start-url.js | warningCantStart": {
    "message": "Lighthouse อ่าน `start_url` จากไฟล์ Manifest ไม่ได้ ด้วยเหตุนี้ ระบบจึงสันนิษฐานว่า `start_url` เป็น URL ของเอกสาร ข้อความแสดงข้อผิดพลาด: \"{manifestWarning}\""
  },
  "lighthouse-core/audits/performance-budget.js | description": {
    "message": "ควบคุมให้จำนวนและขนาดของคำขอเครือข่ายอยู่ภายในเป้าหมายที่กำหนดตามงบประมาณประสิทธิภาพที่ให้มา [ดูข้อมูลเพิ่มเติม](https://developers.google.com/web/tools/lighthouse/audits/budgets)"
  },
  "lighthouse-core/audits/performance-budget.js | requestCountOverBudget": {
    "message": "{count,plural, =1{1 คำขอ}other{# คำขอ}}"
  },
  "lighthouse-core/audits/performance-budget.js | title": {
    "message": "งบประมาณประสิทธิภาพ"
  },
  "lighthouse-core/audits/redirects-http.js | description": {
    "message": "หากคุณตั้งค่า HTTPS ไว้แล้ว ให้ตรวจสอบว่าได้เปลี่ยนเส้นทางการเข้าชมผ่าน HTTP ทั้งหมดไปยัง HTTPS เพื่อให้ผู้ใช้ทุกคนใช้ฟีเจอร์เว็บที่ปลอดภัยได้ [ดูข้อมูลเพิ่มเติม](https://web.dev/redirects-http/)"
  },
  "lighthouse-core/audits/redirects-http.js | failureTitle": {
    "message": "ไม่ได้เปลี่ยนเส้นทางการเข้าชมผ่าน HTTP ไปยัง HTTPS"
  },
  "lighthouse-core/audits/redirects-http.js | title": {
    "message": "เปลี่ยนเส้นทางการเข้าชมผ่าน HTTP ไปยัง HTTPS"
  },
  "lighthouse-core/audits/redirects.js | description": {
    "message": "การเปลี่ยนเส้นทางทำให้เกิดความล่าช้ามากขึ้นก่อนที่หน้าเว็บจะโหลดได้ [ดูข้อมูลเพิ่มเติม](https://web.dev/redirects/)"
  },
  "lighthouse-core/audits/redirects.js | title": {
    "message": "หลีกเลี่ยงการเปลี่ยนเส้นทางหลายหน้า"
  },
  "lighthouse-core/audits/resource-summary.js | description": {
    "message": "หากต้องการตั้งงบประมาณสำหรับจำนวนและขนาดของทรัพยากรหน้า ให้เพิ่มไฟล์ budget.json [ดูข้อมูลเพิ่มเติม](https://web.dev/use-lighthouse-for-performance-budgets/)"
  },
  "lighthouse-core/audits/resource-summary.js | displayValue": {
    "message": "{requestCount,plural, =1{1 คำขอ • {byteCount, number, bytes} KiB}other{# คำขอ • {byteCount, number, bytes} KiB}}"
  },
  "lighthouse-core/audits/resource-summary.js | title": {
    "message": "ควบคุมให้จำนวนคำขอมีไม่มากและการโอนมีขนาดเล็ก"
  },
  "lighthouse-core/audits/seo/canonical.js | description": {
    "message": "ลิงก์ Canonical จะบอกถึง URL ที่จะแสดงในผลการค้นหา [ดูข้อมูลเพิ่มเติม](https://web.dev/canonical/)"
  },
  "lighthouse-core/audits/seo/canonical.js | explanationConflict": {
    "message": "URL หลายรายการขัดแย้งกัน ({urlList})"
  },
  "lighthouse-core/audits/seo/canonical.js | explanationDifferentDomain": {
    "message": "ชี้ไปที่โดเมนอื่น ({url})"
  },
  "lighthouse-core/audits/seo/canonical.js | explanationInvalid": {
    "message": "URL ไม่ถูกต้อง ({url})"
  },
  "lighthouse-core/audits/seo/canonical.js | explanationPointsElsewhere": {
    "message": "ชี้ไปที่ `hreflang` ตำแหน่งอื่น ({url})"
  },
  "lighthouse-core/audits/seo/canonical.js | explanationRelative": {
    "message": "URL แบบสัมพัทธ์ ({url})"
  },
  "lighthouse-core/audits/seo/canonical.js | explanationRoot": {
    "message": "ชี้ไปที่ URL ระดับรากของโดเมน (หน้าแรก) แทนที่จะเป็นหน้าที่เทียบเท่ากันของเนื้อหา"
  },
  "lighthouse-core/audits/seo/canonical.js | failureTitle": {
    "message": "เอกสารไม่มี `rel=canonical` ที่ถูกต้อง"
  },
  "lighthouse-core/audits/seo/canonical.js | title": {
    "message": "เอกสารมี `rel=canonical` ที่ถูกต้อง"
  },
  "lighthouse-core/audits/seo/crawlable-anchors.js | columnFailingLink": {
    "message": "รวบรวมข้อมูลลิงก์ไม่ได้"
  },
  "lighthouse-core/audits/seo/crawlable-anchors.js | description": {
    "message": "เครื่องมือค้นหาอาจใช้แอตทริบิวต์ `href` ในลิงก์เพื่อรวบรวมข้อมูลเว็บไซต์ โปรดตรวจสอบว่าแอตทริบิวต์ `href` ขององค์ประกอบแท็ก Anchor ลิงก์กับปลายทางที่เหมาะสมเพื่อให้ระบบค้นพบหน้าอื่นๆ ของเว็บไซต์ได้ [ดูข้อมูลเพิ่มเติม](https://support.google.com/webmasters/answer/9112205)"
  },
  "lighthouse-core/audits/seo/crawlable-anchors.js | failureTitle": {
    "message": "รวบรวมข้อมูลลิงก์ไม่ได้"
  },
  "lighthouse-core/audits/seo/crawlable-anchors.js | title": {
    "message": "รวบรวมข้อมูลลิงก์ได้"
  },
  "lighthouse-core/audits/seo/font-size.js | description": {
    "message": "ขนาดตัวอักษรที่เล็กกว่า 12 พิกเซลจะเล็กเกินไปจนอ่านไม่ออกและทำให้ผู้เข้าชมในอุปกรณ์เคลื่อนที่ต้อง “บีบเพื่อซูมเข้า” เพื่ออ่าน พยายามให้ข้อความในหน้าเว็บมากกว่า 60% มีขนาดอย่างน้อย 12 พิกเซล [ดูข้อมูลเพิ่มเติม](https://web.dev/font-size/)"
  },
  "lighthouse-core/audits/seo/font-size.js | displayValue": {
    "message": "ข้อความที่อ่านได้ชัดเจน {decimalProportion, number, extendedPercent}"
  },
  "lighthouse-core/audits/seo/font-size.js | explanationViewport": {
    "message": "ข้อความอ่านได้ไม่ชัดเจนเพราะไม่มีเมตาแท็กวิวพอร์ตที่เพิ่มประสิทธิภาพให้เหมาะกับหน้าจออุปกรณ์เคลื่อนที่"
  },
  "lighthouse-core/audits/seo/font-size.js | failureTitle": {
    "message": "เอกสารไม่ได้ใช้ขนาดตัวอักษรที่อ่านได้ชัดเจน"
  },
  "lighthouse-core/audits/seo/font-size.js | title": {
    "message": "เอกสารใช้ขนาดตัวอักษรที่อ่านได้ชัดเจน"
  },
  "lighthouse-core/audits/seo/hreflang.js | description": {
    "message": "ลิงก์ hreflang จะบอกให้เครื่องมือค้นหาทราบถึงเวอร์ชันของหน้าเว็บที่ควรแสดงในผลการค้นหาสำหรับแต่ละภาษาหรือภูมิภาค [ดูข้อมูลเพิ่มเติม](https://web.dev/hreflang/)"
  },
  "lighthouse-core/audits/seo/hreflang.js | failureTitle": {
    "message": "เอกสารไม่มี `hreflang` ที่ถูกต้อง"
  },
  "lighthouse-core/audits/seo/hreflang.js | notFullyQualified": {
    "message": "ค่า href แบบสัมพัทธ์"
  },
  "lighthouse-core/audits/seo/hreflang.js | title": {
    "message": "เอกสารมี `hreflang` ที่ถูกต้อง"
  },
  "lighthouse-core/audits/seo/hreflang.js | unexpectedLanguage": {
    "message": "รหัสภาษาที่ไม่คาดคิด"
  },
  "lighthouse-core/audits/seo/http-status-code.js | description": {
    "message": "หน้าเว็บที่มีรหัสสถานะ HTTP ไม่สำเร็จอาจไม่ได้รับการจัดทำดัชนีอย่างถูกต้อง [ดูข้อมูลเพิ่มเติม](https://web.dev/http-status-code/)"
  },
  "lighthouse-core/audits/seo/http-status-code.js | failureTitle": {
    "message": "หน้าเว็บมีรหัสสถานะ HTTP ไม่สำเร็จ"
  },
  "lighthouse-core/audits/seo/http-status-code.js | title": {
    "message": "หน้าเว็บมีรหัสสถานะ HTTP สำเร็จ"
  },
  "lighthouse-core/audits/seo/is-crawlable.js | description": {
    "message": "เครื่องมือค้นหาจะรวมหน้าเว็บของคุณไว้ในผลการค้นหาไม่ได้หากไม่มีสิทธิ์รวบรวมข้อมูลหน้าดังกล่าว [ดูข้อมูลเพิ่มเติม](https://web.dev/is-crawable/)"
  },
  "lighthouse-core/audits/seo/is-crawlable.js | failureTitle": {
    "message": "หน้าเว็บถูกบล็อกไม่ให้มีการจัดทำดัชนี"
  },
  "lighthouse-core/audits/seo/is-crawlable.js | title": {
    "message": "หน้าไม่ได้ถูกบล็อกจากการจัดทำดัชนี"
  },
  "lighthouse-core/audits/seo/link-text.js | description": {
    "message": "ข้อความอธิบายลิงก์ช่วยให้เครื่องมือค้นหาเข้าใจเนื้อหาของคุณ [ดูข้อมูลเพิ่มเติม](https://web.dev/link-text/)"
  },
  "lighthouse-core/audits/seo/link-text.js | displayValue": {
    "message": "{itemCount,plural, =1{พบ 1 ลิงก์}other{พบ # ลิงก์}}"
  },
  "lighthouse-core/audits/seo/link-text.js | failureTitle": {
    "message": "ลิงก์ไม่มีข้อความอธิบาย"
  },
  "lighthouse-core/audits/seo/link-text.js | title": {
    "message": "ลิงก์มีข้อความอธิบาย"
  },
  "lighthouse-core/audits/seo/manual/structured-data.js | description": {
    "message": "เรียกใช้[เครื่องมือทดสอบข้อมูลที่มีโครงสร้าง](https://search.google.com/structured-data/testing-tool/)และ [Linter ข้อมูลที่มีโครงสร้าง](http://linter.structured-data.org/)เพื่อตรวจสอบความถูกต้องของข้อมูลที่มีโครงสร้าง [ดูข้อมูลเพิ่มเติม](https://web.dev/structured-data/)"
  },
  "lighthouse-core/audits/seo/manual/structured-data.js | title": {
    "message": "ข้อมูลที่มีโครงสร้างถูกต้อง"
  },
  "lighthouse-core/audits/seo/meta-description.js | description": {
    "message": "อาจมีการรวมคำอธิบายเมตาในผลการค้นหาเพื่อสรุปเนื้อหาของหน้าเว็บให้สั้นกระชับ [ดูข้อมูลเพิ่มเติม](https://web.dev/meta-description/)"
  },
  "lighthouse-core/audits/seo/meta-description.js | explanation": {
    "message": "ข้อความอธิบายว่างเปล่า"
  },
  "lighthouse-core/audits/seo/meta-description.js | failureTitle": {
    "message": "เอกสารไม่มีคำอธิบายเมตา"
  },
  "lighthouse-core/audits/seo/meta-description.js | title": {
    "message": "เอกสารมีคำอธิบายเมตา"
  },
  "lighthouse-core/audits/seo/plugins.js | description": {
    "message": "เครื่องมือค้นหาจัดทำดัชนีเนื้อหาปลั๊กอินไม่ได้ และอุปกรณ์จำนวนมากจำกัดการใช้หรือไม่รองรับปลั๊กอิน [ดูข้อมูลเพิ่มเติม](https://web.dev/plugins/)"
  },
  "lighthouse-core/audits/seo/plugins.js | failureTitle": {
    "message": "เอกสารใช้ปลั๊กอิน"
  },
  "lighthouse-core/audits/seo/plugins.js | title": {
    "message": "เอกสารหลีกเลี่ยงการใช้ปลั๊กอิน"
  },
  "lighthouse-core/audits/seo/robots-txt.js | description": {
    "message": "หากไฟล์ robots.txt มีรูปแบบไม่ถูกต้อง โปรแกรมรวบรวมข้อมูลอาจไม่เข้าใจวิธีที่คุณต้องการให้รวบรวมข้อมูลหรือจัดทำดัชนีเว็บไซต์ [ดูข้อมูลเพิ่มเติม](https://web.dev/robots-txt/)"
  },
  "lighthouse-core/audits/seo/robots-txt.js | displayValueHttpBadCode": {
    "message": "คำขอ robots.txt แสดงสถานะ HTTP ต่อไปนี้ {statusCode}"
  },
  "lighthouse-core/audits/seo/robots-txt.js | displayValueValidationError": {
    "message": "{itemCount,plural, =1{พบข้อผิดพลาด 1 รายการ}other{พบข้อผิดพลาด # รายการ}}"
  },
  "lighthouse-core/audits/seo/robots-txt.js | explanation": {
    "message": "Lighthouse ดาวน์โหลดไฟล์ robots.txt ไม่ได้"
  },
  "lighthouse-core/audits/seo/robots-txt.js | failureTitle": {
    "message": "robots.txt ไม่ถูกต้อง"
  },
  "lighthouse-core/audits/seo/robots-txt.js | title": {
    "message": "robots.txt ถูกต้อง"
  },
  "lighthouse-core/audits/seo/tap-targets.js | description": {
    "message": "องค์ประกอบสำหรับการโต้ตอบ เช่น ปุ่มและลิงก์ ต้องมีขนาดใหญ่พอ (48x48 พิกเซล) และมีพื้นที่ว่างโดยรอบมากพอเพื่อให้แตะได้ง่ายๆ โดยไม่ซ้อนทับกับองค์ประกอบอื่นๆ [ดูข้อมูลเพิ่มเติม](https://web.dev/tap-targets/)"
  },
  "lighthouse-core/audits/seo/tap-targets.js | displayValue": {
    "message": "เป้าหมายการแตะที่มีขนาดเหมาะสม {decimalProportion, number, percent}"
  },
  "lighthouse-core/audits/seo/tap-targets.js | explanationViewportMetaNotOptimized": {
    "message": "เป้าหมายการแตะมีขนาดเล็กเกินไปเพราะไม่มีเมตาแท็กวิวพอร์ตที่เพิ่มประสิทธิภาพให้เหมาะกับหน้าจออุปกรณ์เคลื่อนที่"
  },
  "lighthouse-core/audits/seo/tap-targets.js | failureTitle": {
    "message": "เป้าหมายการแตะมีขนาดที่ไม่เหมาะสม"
  },
  "lighthouse-core/audits/seo/tap-targets.js | overlappingTargetHeader": {
    "message": "เป้าหมายซ้อนทับกัน"
  },
  "lighthouse-core/audits/seo/tap-targets.js | tapTargetHeader": {
    "message": "เป้าหมายการแตะ"
  },
  "lighthouse-core/audits/seo/tap-targets.js | title": {
    "message": "เป้าหมายการแตะมีขนาดที่เหมาะสม"
  },
  "lighthouse-core/audits/server-response-time.js | description": {
    "message": "พยายามทำให้การตอบกลับของเซิร์ฟเวอร์สำหรับเอกสารหลักใช้เวลาน้อยเนื่องจากคำขออื่นทั้งหมดจะขึ้นอยู่กับเวลานี้ [ดูข้อมูลเพิ่มเติม](https://web.dev/time-to-first-byte/)"
  },
  "lighthouse-core/audits/server-response-time.js | displayValue": {
    "message": "เอกสารรากใช้เวลา {timeInMs, number, milliseconds} มิลลิวินาที"
  },
  "lighthouse-core/audits/server-response-time.js | failureTitle": {
    "message": "ลดเวลาในการตอบกลับของเซิร์ฟเวอร์ขณะเริ่มแรก"
  },
  "lighthouse-core/audits/server-response-time.js | title": {
    "message": "การตอบกลับของเซิร์ฟเวอร์ขณะเริ่มแรกใช้เวลาน้อย"
  },
  "lighthouse-core/audits/service-worker.js | description": {
    "message": "Service Worker เป็นเทคโนโลยีที่ช่วยให้แอปของคุณใช้ฟีเจอร์ของ Progressive Web App ได้หลายฟีเจอร์ เช่น ออฟไลน์ เพิ่มไปยังหน้าจอหลัก และข้อความ Push [ดูข้อมูลเพิ่มเติม](https://web.dev/service-worker/)"
  },
  "lighthouse-core/audits/service-worker.js | explanationBadManifest": {
    "message": "หน้านี้ควบคุมโดย Service Worker แต่ไม่พบ `start_url` เนื่องจากไฟล์ Manifest แยกวิเคราะห์เป็น JSON ที่ถูกต้องไม่ได้"
  },
  "lighthouse-core/audits/service-worker.js | explanationBadStartUrl": {
    "message": "หน้านี้ควบคุมโดย Service Worker แต่ `start_url` ({startUrl}) ไม่ได้อยู่ในขอบเขตของ Service Worker นั้น ({scopeUrl})"
  },
  "lighthouse-core/audits/service-worker.js | explanationNoManifest": {
    "message": "หน้านี้ควบคุมโดย Service Worker แต่ไม่พบ `start_url` เพราะไม่มีการดึงไฟล์ Manifest"
  },
  "lighthouse-core/audits/service-worker.js | explanationOutOfScope": {
    "message": "ต้นทางนี้มี Service Worker อย่างน้อย 1 ไฟล์ แต่หน้าเว็บ ({pageUrl}) ไม่อยู่ในขอบเขต"
  },
  "lighthouse-core/audits/service-worker.js | failureTitle": {
    "message": "ไม่ได้ลงทะเบียน Service Worker ที่ควบคุมหน้าเว็บและ `start_url`"
  },
  "lighthouse-core/audits/service-worker.js | title": {
    "message": "ลงทะเบียน Service Worker ที่ควบคุมหน้าเว็บและ `start_url`"
  },
  "lighthouse-core/audits/splash-screen.js | description": {
    "message": "หน้าจอแนะนำที่มีธีมช่วยให้ผู้ใช้ได้รับประสบการณ์ที่มีคุณภาพสูงเมื่อเปิดแอปของคุณจากหน้าจอหลัก [ดูข้อมูลเพิ่มเติม](https://web.dev/splash-screen/)"
  },
  "lighthouse-core/audits/splash-screen.js | failureTitle": {
    "message": "ไม่ได้กำหนดค่าให้ใช้หน้าจอแนะนำที่กำหนดเอง"
  },
  "lighthouse-core/audits/splash-screen.js | title": {
    "message": "มีการกำหนดค่าให้ใช้หน้าจอแนะนำที่กำหนดเอง"
  },
  "lighthouse-core/audits/themed-omnibox.js | description": {
    "message": "คุณกำหนดธีมของแถบที่อยู่เบราว์เซอร์ให้เข้ากับเว็บไซต์ได้ [ดูข้อมูลเพิ่มเติม](https://web.dev/themed-omnibox/)"
  },
  "lighthouse-core/audits/themed-omnibox.js | failureTitle": {
    "message": "ไม่ได้กำหนดสีธีมสำหรับแถบที่อยู่"
  },
  "lighthouse-core/audits/themed-omnibox.js | title": {
    "message": "กำหนดสีธีมของแถบที่อยู่"
  },
  "lighthouse-core/audits/third-party-summary.js | columnBlockingTime": {
    "message": "เวลาในการบล็อกเทรดหลัก"
  },
  "lighthouse-core/audits/third-party-summary.js | columnThirdParty": {
    "message": "บุคคลที่สาม"
  },
  "lighthouse-core/audits/third-party-summary.js | description": {
    "message": "โค้ดของบุคคลที่สามอาจส่งผลกระทบที่สำคัญต่อประสิทธิภาพการโหลด จำกัดจำนวนผู้ให้บริการบุคคลที่สามที่มากเกินไปและพยายามโหลดโค้ดของบุคคลที่สามหลังจากที่หน้าเว็บโหลดเบื้องต้นเสร็จเรียบร้อยแล้ว [ดูข้อมูลเพิ่มเติม](https://developers.google.com/web/fundamentals/performance/optimizing-content-efficiency/loading-third-party-javascript/)"
  },
  "lighthouse-core/audits/third-party-summary.js | displayValue": {
    "message": "โค้ดของบุคคลที่สามบล็อกเทรดหลักเป็นเวลา {timeInMs, number, milliseconds} วินาที"
  },
  "lighthouse-core/audits/third-party-summary.js | failureTitle": {
    "message": "ลดผลกระทบจากโค้ดของบุคคลที่สาม"
  },
  "lighthouse-core/audits/third-party-summary.js | title": {
    "message": "ลดการใช้ของบุคคลที่สาม"
  },
  "lighthouse-core/audits/timing-budget.js | columnMeasurement": {
    "message": "การวัด"
  },
  "lighthouse-core/audits/timing-budget.js | columnTimingMetric": {
    "message": "เมตริก"
  },
  "lighthouse-core/audits/timing-budget.js | description": {
    "message": "ตั้งงบประมาณด้านเวลาเพื่อช่วยดูประสิทธิภาพของเว็บไซต์ เว็บไซต์ที่มีประสิทธิภาพจะโหลดได้เร็วและตอบสนองต่อเหตุการณ์ที่เป็นอินพุตจากผู้ใช้ได้อย่างรวดเร็ว [ดูข้อมูลเพิ่มเติม](https://developers.google.com/web/tools/lighthouse/audits/budgets)"
  },
  "lighthouse-core/audits/timing-budget.js | title": {
    "message": "งบประมาณด้านเวลา"
  },
  "lighthouse-core/audits/unsized-images.js | description": {
    "message": "Always include explicit width and height on image elements to reduce layout shifts and improve CLS. [Learn more](https://web.dev/optimize-cls/#images-without-dimensions)"
  },
  "lighthouse-core/audits/unsized-images.js | failureTitle": {
    "message": "Image elements do not have explicit `width` and `height`"
  },
  "lighthouse-core/audits/unsized-images.js | title": {
    "message": "Image elements have explicit `width` and `height`"
  },
  "lighthouse-core/audits/user-timings.js | columnType": {
    "message": "ประเภท"
  },
  "lighthouse-core/audits/user-timings.js | description": {
    "message": "พิจารณาติดตั้ง User Timing API ในแอปเพื่อวัดประสิทธิภาพในระหว่างประสบการณ์สำคัญของผู้ใช้ในชีวิตจริงได้ [ดูข้อมูลเพิ่มเติม](https://web.dev/user-timings/)"
  },
  "lighthouse-core/audits/user-timings.js | displayValue": {
    "message": "{itemCount,plural, =1{ระยะเวลาของผู้ใช้ 1 รายการ}other{ระยะเวลาของผู้ใช้ # รายการ}}"
  },
  "lighthouse-core/audits/user-timings.js | title": {
    "message": "ระยะเวลาที่เจาะจงของผู้ใช้และระยะเวลาทั่วไป"
  },
  "lighthouse-core/audits/uses-rel-preconnect.js | crossoriginWarning": {
    "message": "พบ <link> ที่เชื่อมต่อล่วงหน้าสำหรับ \"{securityOrigin}\" แต่เบราว์เซอร์ไม่ได้นำไปใช้งาน โปรดตรวจสอบว่าคุณใช้แอตทริบิวต์ `crossorigin` อย่างถูกต้องแล้ว"
  },
  "lighthouse-core/audits/uses-rel-preconnect.js | description": {
    "message": "พิจารณาเพิ่ม `preconnect` หรือ `dns-prefetch` ซึ่งบอกถึงทรัพยากรเพื่อสร้างการเชื่อมต่อกับต้นทางที่สำคัญของบุคคลที่สามตั้งแต่เนิ่นๆ [ดูข้อมูลเพิ่มเติม](https://web.dev/uses-rel-preconnect/)"
  },
  "lighthouse-core/audits/uses-rel-preconnect.js | title": {
    "message": "เชื่อมต่อกับต้นทางที่จำเป็นล่วงหน้า"
  },
  "lighthouse-core/audits/uses-rel-preconnect.js | tooManyPreconnectLinksWarning": {
    "message": "พบลิงก์ที่เชื่อมต่อล่วงหน้ามากกว่า 2 รายการ ควรใช้ลิงก์ที่เชื่อมต่อล่วงหน้าเท่าที่จำเป็นและใช้กับต้นทางที่สำคัญที่สุดเท่านั้น"
  },
  "lighthouse-core/audits/uses-rel-preload.js | crossoriginWarning": {
    "message": "พบ <link> ที่โหลดล่วงหน้าสำหรับ \"{preloadURL}\" แต่เบราว์เซอร์ไม่ได้นำไปใช้งาน โปรดตรวจสอบว่าคุณใช้แอตทริบิวต์ `crossorigin` อย่างถูกต้องแล้ว"
  },
  "lighthouse-core/audits/uses-rel-preload.js | description": {
    "message": "พิจารณาใช้ `<link rel=preload>` เพื่อจัดลำดับความสำคัญในการเรียกทรัพยากรที่มีการขอให้โหลดหน้าเว็บภายหลัง [ดูข้อมูลเพิ่มเติม](https://web.dev/uses-rel-preload/)"
  },
  "lighthouse-core/audits/uses-rel-preload.js | title": {
    "message": "โหลดคำขอสำคัญล่วงหน้า"
  },
  "lighthouse-core/audits/viewport.js | description": {
    "message": "เพิ่มแท็ก `<meta name=\"viewport\">` เพื่อเพิ่มประสิทธิภาพแอปสำหรับหน้าจออุปกรณ์เคลื่อนที่ [ดูข้อมูลเพิ่มเติม](https://web.dev/viewport/)"
  },
  "lighthouse-core/audits/viewport.js | explanationNoTag": {
    "message": "ไม่พบแท็ก `<meta name=\"viewport\">`"
  },
  "lighthouse-core/audits/viewport.js | failureTitle": {
    "message": "ไม่มีแท็ก `<meta name=\"viewport\">` ที่มี `width` หรือ `initial-scale`"
  },
  "lighthouse-core/audits/viewport.js | title": {
    "message": "มีแท็ก `<meta name=\"viewport\">` ที่มี `width` หรือ `initial-scale`"
  },
  "lighthouse-core/audits/without-javascript.js | description": {
    "message": "แอปควรแสดงเนื้อหาบางอย่างเมื่อมีการปิดใช้ JavaScript แม้จะเป็นเพียงการเตือนผู้ใช้ว่าการใช้แอปจำเป็นต้องใช้ JavaScript [ดูข้อมูลเพิ่มเติม](https://web.dev/without-javascript/)"
  },
  "lighthouse-core/audits/without-javascript.js | explanation": {
    "message": "ส่วนเนื้อหาในหน้าควรแสดงเนื้อหาบางอย่างถ้าสคริปต์ในหน้าไม่พร้อมใช้งาน"
  },
  "lighthouse-core/audits/without-javascript.js | failureTitle": {
    "message": "ไม่แสดงเนื้อหาทางเลือกเมื่อ JavaScript ไม่พร้อมใช้งาน"
  },
  "lighthouse-core/audits/without-javascript.js | title": {
    "message": "มีเนื้อหาบางอย่างแสดงขึ้นเมื่อ JavaScript ไม่พร้อมใช้งาน"
  },
  "lighthouse-core/audits/works-offline.js | description": {
    "message": "หากคุณกำลังสร้าง Progressive Web App ให้พิจารณาใช้ Service Worker เพื่อให้แอปทำงานแบบออฟไลน์ได้ [ดูข้อมูลเพิ่มเติม](https://web.dev/works-offline/)"
  },
  "lighthouse-core/audits/works-offline.js | failureTitle": {
    "message": "หน้าปัจจุบันไม่ตอบสนองด้วยรหัส 200 เมื่อออฟไลน์"
  },
  "lighthouse-core/audits/works-offline.js | title": {
    "message": "หน้าปัจจุบันตอบสนองด้วยรหัส 200 เมื่อออฟไลน์"
  },
  "lighthouse-core/audits/works-offline.js | warningNoLoad": {
    "message": "หน้านี้อาจไม่โหลดขึ้นขณะออฟไลน์เนื่องจาก URL ทดสอบของคุณ ({requested}) มีการเปลี่ยนเส้นทางไปยัง \"{final}\" ลองทดสอบ URL ที่ 2 โดยตรง"
  },
  "lighthouse-core/config/default-config.js | a11yAriaGroupDescription": {
    "message": "นี่เป็นโอกาสปรับปรุงการใช้งาน ARIA ในแอปพลิเคชันของคุณ ซึ่งอาจช่วยให้ผู้ใช้ได้รับประสบการณ์การใช้งานเทคโนโลยีอำนวยความสะดวก เช่น โปรแกรมอ่านหน้าจอ ที่ดียิ่งขึ้น"
  },
  "lighthouse-core/config/default-config.js | a11yAriaGroupTitle": {
    "message": "ARIA"
  },
  "lighthouse-core/config/default-config.js | a11yAudioVideoGroupDescription": {
    "message": "นี่เป็นโอกาสระบุเนื้อหาสำรองสำหรับเสียงและวิดีโอ การดำเนินการนี้อาจช่วยปรับปรุงประสบการณ์ของผู้ใช้ที่มีความบกพร่องทางการได้ยินหรือการมองเห็น"
  },
  "lighthouse-core/config/default-config.js | a11yAudioVideoGroupTitle": {
    "message": "เสียงและวิดีโอ"
  },
  "lighthouse-core/config/default-config.js | a11yBestPracticesGroupDescription": {
    "message": "รายการเหล่านี้ไฮไลต์แนวทางปฏิบัติที่ดีที่สุดที่พบบ่อยของการช่วยเหลือพิเศษ"
  },
  "lighthouse-core/config/default-config.js | a11yBestPracticesGroupTitle": {
    "message": "แนวทางปฏิบัติที่ดีที่สุด"
  },
  "lighthouse-core/config/default-config.js | a11yCategoryDescription": {
    "message": "การตรวจสอบเหล่านี้ไฮไลต์โอกาสในการ[ปรับปรุงการช่วยเหลือพิเศษของเว็บแอป](https://developers.google.com/web/fundamentals/accessibility) โดยจะตรวจพบอัตโนมัติได้เฉพาะปัญหากลุ่มย่อยด้านการช่วยเหลือพิเศษ เราจึงขอแนะนำให้ตรวจสอบด้วยตนเองด้วย"
  },
  "lighthouse-core/config/default-config.js | a11yCategoryManualDescription": {
    "message": "รายการเหล่านี้จัดการพื้นที่ที่เครื่องมือทดสอบอัตโนมัติไม่ครอบคลุม ดูข้อมูลเพิ่มเติมในคำแนะนำเกี่ยวกับ[การดำเนินการตรวจสอบการช่วยเหลือพิเศษ](https://developers.google.com/web/fundamentals/accessibility/how-to-review)"
  },
  "lighthouse-core/config/default-config.js | a11yCategoryTitle": {
    "message": "การช่วยเหลือพิเศษ"
  },
  "lighthouse-core/config/default-config.js | a11yColorContrastGroupDescription": {
    "message": "นี่เป็นโอกาสปรับปรุงความอ่านง่ายของเนื้อหา"
  },
  "lighthouse-core/config/default-config.js | a11yColorContrastGroupTitle": {
    "message": "คอนทราสต์"
  },
  "lighthouse-core/config/default-config.js | a11yLanguageGroupDescription": {
    "message": "นี่เป็นโอกาสปรับปรุงการตีความเนื้อหาของคุณโดยผู้ใช้ภาษาต่างๆ"
  },
  "lighthouse-core/config/default-config.js | a11yLanguageGroupTitle": {
    "message": "การปรับให้เป็นสากลและการแปล"
  },
  "lighthouse-core/config/default-config.js | a11yNamesLabelsGroupDescription": {
    "message": "นี่เป็นโอกาสปรับปรุงความหมายของส่วนควบคุมในแอปพลิเคชันของคุณ การดำเนินการนี้อาจช่วยให้ผู้ใช้ได้รับประสบการณ์การใช้งานเทคโนโลยีอำนวยความสะดวก เช่น โปรแกรมอ่านหน้าจอ ที่ดียิ่งขึ้น"
  },
  "lighthouse-core/config/default-config.js | a11yNamesLabelsGroupTitle": {
    "message": "ชื่อและป้ายกำกับ"
  },
  "lighthouse-core/config/default-config.js | a11yNavigationGroupDescription": {
    "message": "นี่เป็นโอกาสปรับปรุงการไปยังส่วนต่างๆ ในแอปพลิเคชันของคุณด้วยแป้นพิมพ์"
  },
  "lighthouse-core/config/default-config.js | a11yNavigationGroupTitle": {
    "message": "การนำทาง"
  },
  "lighthouse-core/config/default-config.js | a11yTablesListsVideoGroupDescription": {
    "message": "นี่เป็นโอกาสปรับปรุงประสบการณ์การอ่านตารางหรือข้อมูลรายการโดยใช้เทคโนโลยีความช่วยเหลือพิเศษ เช่น โปรแกรมอ่านหน้าจอ"
  },
  "lighthouse-core/config/default-config.js | a11yTablesListsVideoGroupTitle": {
    "message": "ตารางและรายการ"
  },
  "lighthouse-core/config/default-config.js | bestPracticesBrowserCompatGroupTitle": {
    "message": "ความเข้ากันได้กับเบราว์เซอร์"
  },
  "lighthouse-core/config/default-config.js | bestPracticesCategoryTitle": {
    "message": "แนวทางปฏิบัติที่ดีที่สุด"
  },
  "lighthouse-core/config/default-config.js | bestPracticesGeneralGroupTitle": {
    "message": "ทั่วไป"
  },
  "lighthouse-core/config/default-config.js | bestPracticesTrustSafetyGroupTitle": {
    "message": "ความน่าเชื่อถือและความปลอดภัย"
  },
  "lighthouse-core/config/default-config.js | bestPracticesUXGroupTitle": {
    "message": "ประสบการณ์ของผู้ใช้"
  },
  "lighthouse-core/config/default-config.js | budgetsGroupDescription": {
    "message": "งบประมาณประสิทธิภาพจะใช้เป็นมาตรฐานสำหรับประสิทธิภาพของเว็บไซต์คุณ"
  },
  "lighthouse-core/config/default-config.js | budgetsGroupTitle": {
    "message": "งบประมาณ"
  },
  "lighthouse-core/config/default-config.js | diagnosticsGroupDescription": {
    "message": "ข้อมูลเพิ่มเติมเกี่ยวกับประสิทธิภาพของแอปพลิเคชัน ตัวเลขเหล่านี้ไม่[ส่งผลกระทบโดยตรง](https://web.dev/performance-scoring/)ต่อคะแนนประสิทธิภาพ"
  },
  "lighthouse-core/config/default-config.js | diagnosticsGroupTitle": {
    "message": "การวินิจฉัย"
  },
  "lighthouse-core/config/default-config.js | firstPaintImprovementsGroupDescription": {
    "message": "ประสิทธิภาพที่สำคัญที่สุดคือความเร็วที่พิกเซลแสดงผลในหน้าจอ เมตริกที่สำคัญ ได้แก่ การแสดงผลที่มีเนื้อหาเต็มครั้งแรก การแสดงผลที่มีความหมายครั้งแรก"
  },
  "lighthouse-core/config/default-config.js | firstPaintImprovementsGroupTitle": {
    "message": "การปรับปรุงการแสดงผลครั้งแรก"
  },
  "lighthouse-core/config/default-config.js | loadOpportunitiesGroupDescription": {
    "message": "คำแนะนำเหล่านี้จะช่วยให้หน้าโหลดได้เร็วขึ้น โดยจะไม่[ส่งผลกระทบโดยตรง](https://web.dev/performance-scoring/)ต่อคะแนนประสิทธิภาพ"
  },
  "lighthouse-core/config/default-config.js | loadOpportunitiesGroupTitle": {
    "message": "โอกาส"
  },
  "lighthouse-core/config/default-config.js | metricGroupTitle": {
    "message": "เมตริก"
  },
  "lighthouse-core/config/default-config.js | overallImprovementsGroupDescription": {
    "message": "ปรับปรุงประสบการณ์ในการโหลดโดยรวมเพื่อให้หน้าเว็บตอบสนองและพร้อมใช้งานโดยเร็วที่สุด เมตริกที่สำคัญ ได้แก่ เวลาในการโต้ตอบ ดัชนีความเร็ว"
  },
  "lighthouse-core/config/default-config.js | overallImprovementsGroupTitle": {
    "message": "การปรับปรุงโดยรวม"
  },
  "lighthouse-core/config/default-config.js | performanceCategoryTitle": {
    "message": "ประสิทธิภาพ"
  },
  "lighthouse-core/config/default-config.js | pwaCategoryDescription": {
    "message": "การตรวจสอบเหล่านี้ตรวจสอบความถูกต้องของลักษณะต่างๆ ของ Progressive Web App [ดูข้อมูลเพิ่มเติม](https://developers.google.com/web/progressive-web-apps/checklist)"
  },
  "lighthouse-core/config/default-config.js | pwaCategoryManualDescription": {
    "message": "การตรวจสอบเหล่านี้เป็นสิ่งที่ต้องทำใน[รายการตรวจสอบ PWA](https://developers.google.com/web/progressive-web-apps/checklist) ซึ่งเป็นเกณฑ์พื้นฐาน แต่ Lighthouse ไม่ได้ทำการตรวจสอบดังกล่าวโดยอัตโนมัติ การตรวจสอบจะไม่ส่งผลต่อคะแนนของคุณ แต่คุณควรตรวจสอบด้วยตนเอง"
  },
  "lighthouse-core/config/default-config.js | pwaCategoryTitle": {
    "message": "Progressive Web App"
  },
  "lighthouse-core/config/default-config.js | pwaFastReliableGroupTitle": {
    "message": "ทำงานเร็วและวางใจได้"
  },
  "lighthouse-core/config/default-config.js | pwaInstallableGroupTitle": {
    "message": "ติดตั้งได้"
  },
  "lighthouse-core/config/default-config.js | pwaOptimizedGroupTitle": {
    "message": "เพิ่มประสิทธิภาพ PWA แล้ว"
  },
  "lighthouse-core/config/default-config.js | seoCategoryDescription": {
    "message": "การตรวจสอบเหล่านี้ช่วยให้มั่นใจว่าหน้าเว็บของคุณได้รับการเพิ่มประสิทธิภาพสำหรับการจัดอันดับผลลัพธ์ของเครื่องมือค้นหา มีปัจจัยอื่นๆ ที่ Lighthouse ไม่ได้ตรวจสอบซึ่งอาจส่งผลกระทบต่อการจัดอันดับของคุณในการค้นหา [ดูข้อมูลเพิ่มเติม](https://support.google.com/webmasters/answer/35769)"
  },
  "lighthouse-core/config/default-config.js | seoCategoryManualDescription": {
    "message": "เรียกใช้ตัวตรวจสอบความถูกต้องเพิ่มเติมเหล่านี้ในเว็บไซต์ของคุณเพื่อดูแนวทางปฏิบัติที่ดีที่สุดเพิ่มเติมเกี่ยวกับ SEO"
  },
  "lighthouse-core/config/default-config.js | seoCategoryTitle": {
    "message": "SEO"
  },
  "lighthouse-core/config/default-config.js | seoContentGroupDescription": {
    "message": "จัด HTML ให้อยู่ในรูปแบบที่ช่วยให้โปรแกรมรวบรวมข้อมูลเข้าใจเนื้อหาแอปได้ง่ายขึ้น"
  },
  "lighthouse-core/config/default-config.js | seoContentGroupTitle": {
    "message": "แนวทางปฏิบัติที่ดีที่สุดเกี่ยวกับเนื้อหา"
  },
  "lighthouse-core/config/default-config.js | seoCrawlingGroupDescription": {
    "message": "โปรแกรมรวบรวมข้อมูลจะต้องเข้าถึงแอปของคุณได้เพื่อให้แอปปรากฏในผลการค้นหา"
  },
  "lighthouse-core/config/default-config.js | seoCrawlingGroupTitle": {
    "message": "การรวบรวมข้อมูลและจัดทำดัชนี"
  },
  "lighthouse-core/config/default-config.js | seoMobileGroupDescription": {
    "message": "ตรวจสอบว่าหน้าเว็บเหมาะกับอุปกรณ์เคลื่อนที่ ผู้ใช้จะได้ไม่ต้องบีบนิ้วหรือซูมเข้าเพื่ออ่านหน้าเนื้อหา [ดูข้อมูลเพิ่มเติม](https://developers.google.com/search/mobile-sites/)"
  },
  "lighthouse-core/config/default-config.js | seoMobileGroupTitle": {
    "message": "เหมาะกับอุปกรณ์เคลื่อนที่"
  },
  "lighthouse-core/gather/gather-runner.js | warningRedirected": {
    "message": "หน้านี้อาจไม่โหลดขึ้นตามที่คาดไว้เนื่องจาก URL ทดสอบของคุณ ({requested}) มีการเปลี่ยนเส้นทางไปยัง {final} ลองทดสอบ URL ที่ 2 โดยตรง"
  },
  "lighthouse-core/gather/gather-runner.js | warningTimeout": {
    "message": "หน้าโหลดช้าเกินกำหนดเวลา หน้าที่โหลดมาได้อาจไม่ครบถ้วน"
  },
  "lighthouse-core/lib/i18n/i18n.js | columnCacheTTL": {
    "message": "แคช TTL"
  },
  "lighthouse-core/lib/i18n/i18n.js | columnDuration": {
    "message": "ระยะเวลา"
  },
  "lighthouse-core/lib/i18n/i18n.js | columnElement": {
    "message": "องค์ประกอบ"
  },
  "lighthouse-core/lib/i18n/i18n.js | columnFailingElem": {
    "message": "Failing Elements"
  },
  "lighthouse-core/lib/i18n/i18n.js | columnLocation": {
    "message": "ตำแหน่ง"
  },
  "lighthouse-core/lib/i18n/i18n.js | columnName": {
    "message": "ชื่อ"
  },
  "lighthouse-core/lib/i18n/i18n.js | columnOverBudget": {
    "message": "เกินงบประมาณ"
  },
  "lighthouse-core/lib/i18n/i18n.js | columnRequests": {
    "message": "คำขอ"
  },
  "lighthouse-core/lib/i18n/i18n.js | columnResourceSize": {
    "message": "ขนาดทรัพยากร"
  },
  "lighthouse-core/lib/i18n/i18n.js | columnResourceType": {
    "message": "ประเภททรัพยากร"
  },
  "lighthouse-core/lib/i18n/i18n.js | columnSize": {
    "message": "ขนาด"
  },
  "lighthouse-core/lib/i18n/i18n.js | columnSource": {
    "message": "แหล่งที่มา"
  },
  "lighthouse-core/lib/i18n/i18n.js | columnStartTime": {
    "message": "เวลาเริ่มต้น"
  },
  "lighthouse-core/lib/i18n/i18n.js | columnTimeSpent": {
    "message": "เวลาที่ใช้"
  },
  "lighthouse-core/lib/i18n/i18n.js | columnTransferSize": {
    "message": "ขนาดการโอน"
  },
  "lighthouse-core/lib/i18n/i18n.js | columnURL": {
    "message": "URL"
  },
  "lighthouse-core/lib/i18n/i18n.js | columnWastedBytes": {
    "message": "เวลาที่อาจประหยัดได้"
  },
  "lighthouse-core/lib/i18n/i18n.js | columnWastedMs": {
    "message": "เวลาที่อาจประหยัดได้"
  },
  "lighthouse-core/lib/i18n/i18n.js | cumulativeLayoutShiftMetric": {
    "message": "Cumulative Layout Shift"
  },
  "lighthouse-core/lib/i18n/i18n.js | displayValueByteSavings": {
    "message": "อาจประหยัดพื้นที่ได้ {wastedBytes, number, bytes} KiB"
  },
  "lighthouse-core/lib/i18n/i18n.js | displayValueMsSavings": {
    "message": "อาจประหยัดได้ {wastedMs, number, milliseconds} มิลลิวินาที"
  },
  "lighthouse-core/lib/i18n/i18n.js | documentResourceType": {
    "message": "เอกสาร"
  },
  "lighthouse-core/lib/i18n/i18n.js | estimatedInputLatencyMetric": {
    "message": "เวลาในการตอบสนองต่ออินพุตโดยประมาณ"
  },
  "lighthouse-core/lib/i18n/i18n.js | firstCPUIdleMetric": {
    "message": "CPU ไม่ได้ใช้งานครั้งแรก"
  },
  "lighthouse-core/lib/i18n/i18n.js | firstContentfulPaintMetric": {
    "message": "First Contentful Paint"
  },
  "lighthouse-core/lib/i18n/i18n.js | firstMeaningfulPaintMetric": {
    "message": "การแสดงผลที่มีความหมายครั้งแรก"
  },
  "lighthouse-core/lib/i18n/i18n.js | fontResourceType": {
    "message": "แบบอักษร"
  },
  "lighthouse-core/lib/i18n/i18n.js | imageResourceType": {
    "message": "รูปภาพ"
  },
  "lighthouse-core/lib/i18n/i18n.js | interactiveMetric": {
    "message": "Time to Interactive"
  },
  "lighthouse-core/lib/i18n/i18n.js | largestContentfulPaintMetric": {
    "message": "Largest Contentful Paint"
  },
  "lighthouse-core/lib/i18n/i18n.js | maxPotentialFIDMetric": {
    "message": "First Input Delay สูงสุดที่อาจเกิดขึ้น"
  },
  "lighthouse-core/lib/i18n/i18n.js | mediaResourceType": {
    "message": "สื่อ"
  },
  "lighthouse-core/lib/i18n/i18n.js | ms": {
    "message": "{timeInMs, number, milliseconds} มิลลิวินาที"
  },
  "lighthouse-core/lib/i18n/i18n.js | otherResourceType": {
    "message": "อื่นๆ"
  },
  "lighthouse-core/lib/i18n/i18n.js | scriptResourceType": {
    "message": "สคริปต์"
  },
  "lighthouse-core/lib/i18n/i18n.js | seconds": {
    "message": "{timeInMs, number, seconds} วินาที"
  },
  "lighthouse-core/lib/i18n/i18n.js | speedIndexMetric": {
    "message": "Speed Index"
  },
  "lighthouse-core/lib/i18n/i18n.js | stylesheetResourceType": {
    "message": "สไตล์ชีต"
  },
  "lighthouse-core/lib/i18n/i18n.js | thirdPartyResourceType": {
    "message": "บุคคลที่สาม"
  },
  "lighthouse-core/lib/i18n/i18n.js | totalBlockingTimeMetric": {
    "message": "Total Blocking Time"
  },
  "lighthouse-core/lib/i18n/i18n.js | totalResourceType": {
    "message": "รวม"
  },
  "lighthouse-core/lib/lh-error.js | badTraceRecording": {
    "message": "เกิดข้อผิดพลาดในการบันทึกการติดตามระหว่างการโหลดหน้าเว็บ โปรดเรียกใช้ Lighthouse อีกครั้ง ({errorCode})"
  },
  "lighthouse-core/lib/lh-error.js | criTimeout": {
    "message": "หมดเวลาระหว่างที่รอการเชื่อมต่อโปรโตคอลโปรแกรมแก้ไขข้อบกพร่องเริ่มต้น"
  },
  "lighthouse-core/lib/lh-error.js | didntCollectScreenshots": {
    "message": "Chrome ไม่ได้รวบรวมภาพหน้าจอใดๆ ระหว่างการโหลดหน้า โปรดตรวจสอบว่ามีเนื้อหาที่มองเห็นได้ในหน้าเว็บ จากนั้นลองเรียกใช้ Lighthouse อีกครั้ง ({errorCode})"
  },
  "lighthouse-core/lib/lh-error.js | dnsFailure": {
    "message": "เซิร์ฟเวอร์ DNS แก้ปัญหาโดเมนที่ระบุไม่ได้"
  },
  "lighthouse-core/lib/lh-error.js | erroredRequiredArtifact": {
    "message": "ตัวรวบรวม {artifactName} ที่จำเป็นพบข้อผิดพลาด: {errorMessage}"
  },
  "lighthouse-core/lib/lh-error.js | internalChromeError": {
    "message": "เกิดข้อผิดพลาดภายในของ Chrome โปรดรีสตาร์ท Chrome และลองเรียกใช้ Lighthouse อีกครั้ง"
  },
  "lighthouse-core/lib/lh-error.js | missingRequiredArtifact": {
    "message": "ตัวรวบรวม {artifactName} ที่จำเป็นไม่ทำงาน"
  },
  "lighthouse-core/lib/lh-error.js | notHtml": {
    "message": "หน้าที่ระบุไม่ใช่ HTML (แสดงเป็นประเภท MIME {mimeType})"
  },
  "lighthouse-core/lib/lh-error.js | oldChromeDoesNotSupportFeature": {
    "message": "Chrome เวอร์ชันนี้เก่าเกินกว่าจะรองรับ \"{featureName}\" โปรดใช้เวอร์ชันใหม่เพื่อดูผลลัพธ์ทั้งหมด"
  },
  "lighthouse-core/lib/lh-error.js | pageLoadFailed": {
    "message": "Lighthouse โหลดหน้าเว็บที่คุณขออย่างน่าเชื่อถือไม่ได้ ตรวจสอบว่าคุณกำลังทดสอบ URL ที่ถูกต้องและเซิร์ฟเวอร์ตอบสนองคำขอทั้งหมดอย่างถูกต้อง"
  },
  "lighthouse-core/lib/lh-error.js | pageLoadFailedHung": {
    "message": "Lighthouse โหลด URL ที่คุณขออย่างน่าเชื่อถือไม่ได้เพราะหน้าเว็บไม่ตอบสนอง"
  },
  "lighthouse-core/lib/lh-error.js | pageLoadFailedInsecure": {
    "message": "URL ที่ระบุไม่มีใบรับรองความปลอดภัยที่ถูกต้อง {securityMessages}"
  },
  "lighthouse-core/lib/lh-error.js | pageLoadFailedInterstitial": {
    "message": "Chrome ป้องกันการโหลดหน้าเว็บด้วยโฆษณาคั่นระหว่างหน้า ตรวจสอบว่าคุณกำลังทดสอบ URL ที่ถูกต้องและเซิร์ฟเวอร์ตอบสนองคำขอทั้งหมดอย่างถูกต้อง"
  },
  "lighthouse-core/lib/lh-error.js | pageLoadFailedWithDetails": {
    "message": "Lighthouse โหลดหน้าเว็บที่คุณขออย่างน่าเชื่อถือไม่ได้ ตรวจสอบว่าคุณกำลังทดสอบ URL ที่ถูกต้องและเซิร์ฟเวอร์ตอบสนองคำขอทั้งหมดอย่างถูกต้อง (รายละเอียด: {errorDetails})"
  },
  "lighthouse-core/lib/lh-error.js | pageLoadFailedWithStatusCode": {
    "message": "Lighthouse โหลดหน้าเว็บที่คุณขออย่างน่าเชื่อถือไม่ได้ ตรวจสอบว่าคุณกำลังทดสอบ URL ที่ถูกต้องและเซิร์ฟเวอร์ตอบสนองคำขอทั้งหมดอย่างถูกต้อง (รหัสสถานะ: {statusCode})"
  },
  "lighthouse-core/lib/lh-error.js | pageLoadTookTooLong": {
    "message": "หน้าเว็บของคุณใช้เวลาโหลดนานเกินไป โปรดทำตามโอกาสในรายงานเพื่อลดเวลาในการโหลดหน้าเว็บแล้วลองเรียกใช้ Lighthouse อีกครั้ง ({errorCode})"
  },
  "lighthouse-core/lib/lh-error.js | protocolTimeout": {
    "message": "การรอการตอบสนองของโปรโตคอล DevTools เกินเวลาที่จัดสรรไว้ (เมธอด: {protocolMethod})"
  },
  "lighthouse-core/lib/lh-error.js | requestContentTimeout": {
    "message": "การดึงข้อมูลเนื้อหาทรัพยากรเกินเวลาที่จัดสรรไว้"
  },
  "lighthouse-core/lib/lh-error.js | urlInvalid": {
    "message": "ดูเหมือนว่า URL ที่ระบุจะไม่ถูกต้อง"
  },
  "lighthouse-core/report/html/renderer/util.js | auditGroupExpandTooltip": {
    "message": "แสดงการตรวจสอบ"
  },
  "lighthouse-core/report/html/renderer/util.js | calculatorLink": {
    "message": "ดูเครื่องคิดเลข"
  },
  "lighthouse-core/report/html/renderer/util.js | crcInitialNavigation": {
    "message": "การนำทางเริ่มต้น"
  },
  "lighthouse-core/report/html/renderer/util.js | crcLongestDurationLabel": {
    "message": "เวลาในการตอบสนองของเส้นทางสำคัญที่ยาวที่สุด"
  },
  "lighthouse-core/report/html/renderer/util.js | dropdownCopyJSON": {
    "message": "คัดลอก JSON"
  },
  "lighthouse-core/report/html/renderer/util.js | dropdownDarkTheme": {
    "message": "เปิด/ปิดธีมมืด"
  },
  "lighthouse-core/report/html/renderer/util.js | dropdownPrintExpanded": {
    "message": "ขยายข้อมูลการพิมพ์"
  },
  "lighthouse-core/report/html/renderer/util.js | dropdownPrintSummary": {
    "message": "สรุปการพิมพ์"
  },
  "lighthouse-core/report/html/renderer/util.js | dropdownSaveGist": {
    "message": "บันทึกเป็น Gist"
  },
  "lighthouse-core/report/html/renderer/util.js | dropdownSaveHTML": {
    "message": "บันทึกเป็น HTML"
  },
  "lighthouse-core/report/html/renderer/util.js | dropdownSaveJSON": {
    "message": "บันทึกเป็น JSON"
  },
  "lighthouse-core/report/html/renderer/util.js | dropdownViewer": {
    "message": "เปิดในโปรแกรมดู"
  },
  "lighthouse-core/report/html/renderer/util.js | errorLabel": {
    "message": "ข้อผิดพลาด!"
  },
  "lighthouse-core/report/html/renderer/util.js | errorMissingAuditInfo": {
    "message": "ข้อผิดพลาดในรายงาน: ไม่มีข้อมูลการตรวจสอบ"
  },
  "lighthouse-core/report/html/renderer/util.js | footerIssue": {
    "message": "รายงานปัญหา"
  },
  "lighthouse-core/report/html/renderer/util.js | labDataTitle": {
    "message": "ข้อมูลในห้องทดลอง"
  },
  "lighthouse-core/report/html/renderer/util.js | lsPerformanceCategoryDescription": {
    "message": "การวิเคราะห์หน้าปัจจุบันในเครือข่ายมือถือจำลองโดย [Lighthouse](https://developers.google.com/web/tools/lighthouse/) ค่ามาจากการประมาณและอาจแตกต่างกันไป"
  },
  "lighthouse-core/report/html/renderer/util.js | manualAuditsGroupTitle": {
    "message": "รายการเพิ่มเติมที่ควรตรวจสอบด้วยตนเอง"
  },
  "lighthouse-core/report/html/renderer/util.js | notApplicableAuditsGroupTitle": {
    "message": "ไม่เกี่ยวข้อง"
  },
  "lighthouse-core/report/html/renderer/util.js | opportunityResourceColumnLabel": {
    "message": "โอกาส"
  },
  "lighthouse-core/report/html/renderer/util.js | opportunitySavingsColumnLabel": {
    "message": "เวลาที่ประหยัดได้โดยประมาณ"
  },
  "lighthouse-core/report/html/renderer/util.js | passedAuditsGroupTitle": {
    "message": "การตรวจสอบที่ผ่านแล้ว"
  },
  "lighthouse-core/report/html/renderer/util.js | runtimeDesktopEmulation": {
    "message": "เดสก์ท็อปจำลอง"
  },
  "lighthouse-core/report/html/renderer/util.js | runtimeMobileEmulation": {
    "message": "Moto G4 จำลอง"
  },
  "lighthouse-core/report/html/renderer/util.js | runtimeNoEmulation": {
    "message": "ไม่มีการจำลอง"
  },
  "lighthouse-core/report/html/renderer/util.js | runtimeSettingsBenchmark": {
    "message": "ความแรงของ CPU/หน่วยความจำ"
  },
  "lighthouse-core/report/html/renderer/util.js | runtimeSettingsCPUThrottling": {
    "message": "การควบคุม CPU"
  },
  "lighthouse-core/report/html/renderer/util.js | runtimeSettingsChannel": {
    "message": "ช่อง"
  },
  "lighthouse-core/report/html/renderer/util.js | runtimeSettingsDevice": {
    "message": "อุปกรณ์"
  },
  "lighthouse-core/report/html/renderer/util.js | runtimeSettingsFetchTime": {
    "message": "เวลาในการดึงข้อมูล"
  },
  "lighthouse-core/report/html/renderer/util.js | runtimeSettingsNetworkThrottling": {
    "message": "การควบคุมเครือข่าย"
  },
  "lighthouse-core/report/html/renderer/util.js | runtimeSettingsTitle": {
    "message": "การตั้งค่ารันไทม์"
  },
  "lighthouse-core/report/html/renderer/util.js | runtimeSettingsUA": {
    "message": "User Agent (โฮสต์)"
  },
  "lighthouse-core/report/html/renderer/util.js | runtimeSettingsUANetwork": {
    "message": "User Agent (เครือข่าย)"
  },
  "lighthouse-core/report/html/renderer/util.js | runtimeSettingsUrl": {
    "message": "URL"
  },
  "lighthouse-core/report/html/renderer/util.js | runtimeUnknown": {
    "message": "ไม่ทราบ"
  },
  "lighthouse-core/report/html/renderer/util.js | snippetCollapseButtonLabel": {
    "message": "ยุบตัวอย่างข้อมูล"
  },
  "lighthouse-core/report/html/renderer/util.js | snippetExpandButtonLabel": {
    "message": "ขยายตัวอย่างข้อมูล"
  },
  "lighthouse-core/report/html/renderer/util.js | thirdPartyResourcesLabel": {
    "message": "แสดงทรัพยากรของบุคคลที่สาม"
  },
  "lighthouse-core/report/html/renderer/util.js | throttlingProvided": {
    "message": "ให้บริการโดยสภาพแวดล้อม"
  },
  "lighthouse-core/report/html/renderer/util.js | toplevelWarningsMessage": {
    "message": "เกิดปัญหาที่มีผลต่อการทำงานนี้ของ Lighthouse"
  },
  "lighthouse-core/report/html/renderer/util.js | varianceDisclaimer": {
    "message": "ค่ามาจากการประมาณและอาจแตกต่างกันไป [คะแนนประสิทธิภาพคำนวณ](https://web.dev/performance-scoring/)จากเมตริกเหล่านี้โดยตรง"
  },
  "lighthouse-core/report/html/renderer/util.js | warningAuditsGroupTitle": {
    "message": "ผ่านการตรวจสอบแต่มีคำเตือน"
  },
  "lighthouse-core/report/html/renderer/util.js | warningHeader": {
    "message": "คำเตือน "
  },
  "stack-packs/packs/amp.js | efficient_animated_content": {
    "message": "สำหรับเนื้อหาที่เป็นภาพเคลื่อนไหว ให้ใช้ [AMP-anim](https://amp.dev/documentation/components/amp-anim/) เพื่อลดการใช้ CPU ขณะที่เนื้อหายังคงอยู่นอกจอ"
  },
  "stack-packs/packs/amp.js | offscreen_images": {
    "message": "ตรวจสอบให้แน่ใจว่าคุณกำลังใช้แท็ก `amp-img` ที่ถูกต้องสำหรับรูปภาพที่มีการโหลดแบบ Lazy Loading โดยอัตโนมัตินอกวิวพอร์ตแรก [ดูข้อมูลเพิ่มเติม](https://amp.dev/documentation/guides-and-tutorials/develop/media_iframes_3p/?format=websites#images)"
  },
  "stack-packs/packs/amp.js | render_blocking_resources": {
    "message": "ใช้เครื่องมือ เช่น [AMP Optimizer](https://github.com/ampproject/amp-toolbox/tree/main/packages/optimizer) เพื่อ[แสดงเลย์เอาต์ AMP ฝั่งเซิร์ฟเวอร์](https://amp.dev/documentation/guides-and-tutorials/optimize-and-measure/server-side-rendering/)"
  },
  "stack-packs/packs/amp.js | unminified_css": {
    "message": "ดู[เอกสาร AMP](https://amp.dev/documentation/guides-and-tutorials/develop/style_and_layout/style_pages/) เพื่อให้แน่ใจว่าระบบรองรับรูปแบบทั้งหมด"
  },
  "stack-packs/packs/amp.js | uses_responsive_images": {
    "message": "`amp-img` องค์ประกอบรองรับ`srcset`แอตทริบิวต์เพื่อกำหนดว่าจะใช้เนื้อหาภาพใดตามขนาดของหน้าจอ  [ดูข้อมูลเพิ่มเติม](https://amp.dev/documentation/guides-and-tutorials/develop/style_and_layout/art_direction/)"
  },
  "stack-packs/packs/amp.js | uses_webp_images": {
    "message": "ลองแสดงคอมโพเนนต์ `amp-img` ทั้งหมดในรูปแบบ WebP โดยกำหนดการสำรองที่เหมาะสมให้กับเบราว์เซอร์อื่นด้วย [ดูข้อมูลเพิ่มเติม](https://amp.dev/documentation/components/amp-img/#example:-specifying-a-fallback-image)"
  },
  "stack-packs/packs/angular.js | dom_size": {
    "message": "ลองใช้การเลื่อนเสมือนจริงด้วย Component Dev Kit (CDK) หากกำลังแสดงรายการที่ใหญ่มาก [ดูข้อมูลเพิ่มเติม](https://web.dev/virtualize-lists-with-angular-cdk/)"
  },
  "stack-packs/packs/angular.js | total_byte_weight": {
    "message": "ใช้[การแยกโค้กระดับเส้นทาง](https://web.dev/route-level-code-splitting-in-angular/)เพื่อลดขนาดกลุ่ม JavaScript และลองแคชเนื้อหาล่วงหน้าด้วย [Angular Service Worker](https://web.dev/precaching-with-the-angular-service-worker/)"
  },
  "stack-packs/packs/angular.js | unminified_warning": {
    "message": "หากคุณกำลังใช้ Angular CLI โปรดตรวจสอบให้แน่ใจว่ารุ่นดังกล่าวสร้างขึ้นในโหมดที่ใช้งานจริง [ดูข้อมูลเพิ่มเติม](https://angular.io/guide/deployment#enable-runtime-production-mode)"
  },
  "stack-packs/packs/angular.js | unused_javascript": {
    "message": "หากคุณกำลังใช้ Angular CLI ให้รวมแมปที่มาลงในรุ่นที่ใช้งานจริงเพื่อตรวจสอบกลุ่ม [ดูข้อมูลเพิ่มเติม](https://angular.io/guide/deployment#inspect-the-bundles)"
  },
  "stack-packs/packs/angular.js | uses_rel_preload": {
    "message": "โหลดเส้นทางล่วงหน้าก่อนเวลาเพื่อเร่งความเร็วในการไปยังส่วนต่างๆ [ดูข้อมูลเพิ่มเติม](https://web.dev/route-preloading-in-angular/)"
  },
  "stack-packs/packs/angular.js | uses_responsive_images": {
    "message": "ลองใช้ยูทิลิตี `BreakpointObserver` ใน Component Dev Kit (CDK) เพื่อจัดการเบรกพอยท์ของภาพ [ดูข้อมูลเพิ่มเติม](https://material.angular.io/cdk/layout/overview)"
  },
  "stack-packs/packs/magento.js | critical_request_chains": {
    "message": "หากไม่ได้รวมกลุ่มเนื้อหา JavaScript ให้ลองใช้ [Baler](https://github.com/magento/baler)"
  },
  "stack-packs/packs/magento.js | disable_bundling": {
    "message": "ปิดใช้[การรวมกลุ่มและการลดขนาดของ JavaScript](https://devdocs.magento.com/guides/v2.3/frontend-dev-guide/themes/js-bundling.html) ในตัวของ Magento และลองใช้ [Baler](https://github.com/magento/baler/) แทน"
  },
  "stack-packs/packs/magento.js | font_display": {
    "message": "ระบุ `@font-display` เมื่อ [ กำหนดฟอนต์ที่กำหนดเอง ](https://devdocs.magento.com/guides/v2.3/frontend-dev-guide/css-topics/using-fonts.html)"
  },
  "stack-packs/packs/magento.js | offscreen_images": {
    "message": "ลองแก้ไขเทมเพลตผลิตภัณฑ์และแคตตาล็อกเพื่อใช้ประโยชน์จากฟีเจอร์[การโหลดแบบ Lazy Loading](https://web.dev/native-lazy-loading/) ของแพลตฟอร์มเว็บ"
  },
  "stack-packs/packs/magento.js | server_response_time": {
    "message": "ใช้[การผสานรวม Varnish](https://devdocs.magento.com/guides/v2.3/config-guide/varnish/config-varnish.html) ของ Magento"
  },
  "stack-packs/packs/magento.js | unminified_css": {
    "message": "เปิดใช้ตัวเลือก \"Minify CSS Files\" ในการตั้งค่านักพัฒนาซอฟต์แวร์ของร้านค้า [ดูข้อมูลเพิ่มเติม](https://devdocs.magento.com/guides/v2.3/performance-best-practices/configuration.html?itm_source=devdocs&itm_medium=search_page&itm_campaign=federated_search&itm_term=minify%20css%20files)"
  },
  "stack-packs/packs/magento.js | unminified_javascript": {
    "message": "ใช้ [Terser](https://www.npmjs.com/package/terser) เพื่อลด Outfrom เนื้อหาของ JavaScript จากการใช้งานเนื้อหาและปิดใช้ฟีเจอร์การลดขนาดในตัว"
  },
  "stack-packs/packs/magento.js | unused_javascript": {
    "message": "ปิดใช้[การรวมกลุ่ม JavaScript](https://devdocs.magento.com/guides/v2.3/frontend-dev-guide/themes/js-bundling.html) ในตัวของ Magento"
  },
  "stack-packs/packs/magento.js | uses_optimized_images": {
    "message": "ลองค้นหาใน[ตลาดกลางของ Magento](https://marketplace.magento.com/catalogsearch/result/?q=optimize%20image) เพื่อหาส่วนขยายต่างๆ ของบุคคลที่สามเพื่อเพิ่มประสิทธิภาพให้รูปภาพ"
  },
  "stack-packs/packs/magento.js | uses_rel_preconnect": {
    "message": "เพิ่มการเชื่อมต่อล่วงหน้าหรือคำแนะนำด้านทรัพยากรที่ DNS ดึงมาล่วงหน้าได้โดย[แก้ไขเลย์เอาต์ของธีม](https://devdocs.magento.com/guides/v2.3/frontend-dev-guide/layouts/xml-manage.html)"
  },
  "stack-packs/packs/magento.js | uses_rel_preload": {
    "message": "เพิ่มแท็ก `<link rel=preload>` ได้โดย[แก้ไขเลย์เอาต์ของธีม](https://devdocs.magento.com/guides/v2.3/frontend-dev-guide/layouts/xml-manage.html)"
  },
  "stack-packs/packs/magento.js | uses_webp_images": {
    "message": "ลองค้นหาใน[ตลาดกลางของ Magento](https://marketplace.magento.com/catalogsearch/result/?q=webp) เพื่อหาส่วนขยายต่างๆ ของบุคคลที่สามเพื่อใช้ประโยชน์จากรูปแบบรูปภาพที่ใหม่กว่า"
  },
  "stack-packs/packs/react.js | dom_size": {
    "message": "ลองใช้ไลบรารี \"การสร้างกรอบเวลา\" เช่น `react-window` เพื่อลดจำนวนโหนดของ DOM ที่สร้างขึ้น หากกำลังแสดงองค์ประกอบซ้ำบนหน้านั้น [ดูข้อมูลเพิ่มเติม](https://web.dev/virtualize-long-lists-react-window/) และลดการแสดงซ้ำที่ไม่จำเป็นโดยใช้ [shouldComponentUpdate](https://reactjs.org/docs/optimizing-performance.html#shouldcomponentupdate-in-action), [PureComponent](https://reactjs.org/docs/react-api.html#reactpurecomponent) หรือ [React.memo](https://reactjs.org/docs/react-api.html#reactmemo) และ[ข้ามเอฟเฟกต์](https://reactjs.org/docs/hooks-effect.html#tip-optimizing-performance-by-skipping-effects)เฉพาะเมื่อการพึ่งพาบางประการเปลี่ยนแปลงไปหากคุณกำลังใช้ฮุก Effect เพื่อปรับปรุงประสิทธิภาพของรันไทม์"
  },
  "stack-packs/packs/react.js | redirects": {
    "message": "หากคุณกำลังใช้ React Router ให้ลดการใช้ของคอมโพเนนต์ `<Redirect>` ในการ[ไปยังเส้นทางต่างๆ](https://reacttraining.com/react-router/web/api/Redirect)"
  },
  "stack-packs/packs/react.js | server_response_time": {
    "message": "หากคุณกำลังแสดงคอมโพเนนต์ของ React ใดๆ บนฝั่งเซิร์ฟเวอร์ ให้ลองใช้ `renderToNodeStream()` หรือ `renderToStaticNodeStream()` เพื่อให้ลูกค้าได้รับและรวมส่วนต่างๆ ของมาร์กอัปแทนที่จะรวมทั้งหมดในคราวเดียว [ดูข้อมูลเพิ่มเติม](https://reactjs.org/docs/react-dom-server.html#rendertonodestream)"
  },
  "stack-packs/packs/react.js | unminified_css": {
    "message": "หากระบบในรุ่นของคุณลดขนาดไฟล์ CSS โดยอัตโนมัติ โปรดตรวจสอบให้แน่ใจว่าคุณทำให้รุ่นที่ใช้งานจริงของแอปพลิเคชันใช้งานได้ ตรวจสอบเรื่องนี้ได้ด้วยส่วนขยายของ React Developer Tools [ดูข้อมูลเพิ่มเติม](https://reactjs.org/docs/optimizing-performance.html#use-the-production-build)"
  },
  "stack-packs/packs/react.js | unminified_javascript": {
    "message": "หากระบบในรุ่นของคุณลดขนาดไฟล์ JS โดยอัตโนมัติ โปรดตรวจสอบให้แน่ใจว่าคุณทำให้รุ่นที่ใช้งานจริงของแอปพลิเคชันใช้งานได้ ตรวจสอบเรื่องนี้ได้ด้วยส่วนขยายของ React Developer Tools [ดูข้อมูลเพิ่มเติม](https://reactjs.org/docs/optimizing-performance.html#use-the-production-build)"
  },
  "stack-packs/packs/react.js | unused_javascript": {
    "message": "หากคุณไม่ได้กำลังแสดงผลฝั่งเซิร์ฟเวอร์ ให้[แยกกลุ่ม JavaScript](https://web.dev/code-splitting-suspense/) ด้วย `React.lazy()` หรือแยกโค้ดโดยใช้ไลบรารีของบุคคลที่สาม เช่น [คอมโพเนนต์ที่โหลดได้](https://www.smooth-code.com/open-source/loadable-components/docs/getting-started/)"
  },
  "stack-packs/packs/react.js | user_timings": {
    "message": "ใช้ React DevTools Profiler ซึ่งใช้ประโยชน์จาก Profiler API ในการวัดประสิทธิภาพในการแสดงผลของคอมโพเนนต์ [ดูข้อมูลเพิ่มเติม](https://reactjs.org/blog/2018/09/10/introducing-the-react-profiler.html)"
  },
  "stack-packs/packs/wordpress.js | efficient_animated_content": {
    "message": "ลองอัปโหลด GIF ไปยังบริการซึ่งจะทำให้ใช้ GIF เพื่อฝังเป็นวิดีโอ HTML5 ได้"
  },
  "stack-packs/packs/wordpress.js | offscreen_images": {
    "message": "ติดตั้ง[ปลั๊กอินการโหลดแบบ Lazy Loading ของ WordPress](https://wordpress.org/plugins/search/lazy+load/) ที่จะช่วยเลื่อนเวลาโหลดรูปภาพนอกหน้าจอ หรือเปลี่ยนไปใช้ธีมที่มีฟังก์ชันดังกล่าว และอาจลองพิจารณาใช้[ปลั๊กอิน AMP](https://wordpress.org/plugins/amp/)"
  },
  "stack-packs/packs/wordpress.js | render_blocking_resources": {
    "message": "มีปลั๊กอิน WordPress หลายรายการที่ช่วยคุณ[แทรกเนื้อหาที่สำคัญ](https://wordpress.org/plugins/search/critical+css/) หรือ[เลื่อนเวลาโหลดทรัพยากรที่สำคัญน้อยกว่า](https://wordpress.org/plugins/search/defer+css+javascript/) โปรดระวังว่าการเพิ่มประสิทธิภาพโดยปลั๊กอินเหล่านี้อาจทำให้ฟีเจอร์ของธีมหรือปลั๊กอินของคุณเสียหาย ซึ่งน่าจะทำให้คุณต้องแก้ไขโค้ด"
  },
  "stack-packs/packs/wordpress.js | server_response_time": {
    "message": "การกำหนดธีม ปลั๊กอิน และเซิร์ฟเวอร์ล้วนส่งผลต่อเวลาการตอบสนองของเซิร์ฟเวอร์ ลองหาธีมที่เพิ่มประสิทธิภาพมากขึ้น พยายามเลือกปลั๊กอินการเพิ่มประสิทธิภาพด้วยความระมัดระวัง และ/หรืออัปเกรดเซิร์ฟเวอร์"
  },
  "stack-packs/packs/wordpress.js | total_byte_weight": {
    "message": "ลองแสดงข้อความที่ตัดตอนมาในรายการโพสต์ (เช่น ผ่านแท็ก \"เพิ่มเติม\") ลดจำนวนโพสต์ที่แสดงในหน้าหนึ่งๆ แบ่งโพสต์ยาวๆ เป็นหลายหน้า หรือใช้ปลั๊กอินเพื่อโหลดความคิดเห็นแบบ Lazy Loading"
  },
  "stack-packs/packs/wordpress.js | unminified_css": {
    "message": "มี[ปลั๊กอิน WordPress](https://wordpress.org/plugins/search/minify+css/) หลายอย่างที่ช่วยให้เว็บไซต์เร็วขึ้นได้ด้วยการลิงก์ ลดขนาด และบีบอัดสไตล์ นอกจากนี้คุณอาจใช้กระบวนการของเวอร์ชันเพื่อลดขนาดล่วงหน้าหากเป็นไปได้"
  },
  "stack-packs/packs/wordpress.js | unminified_javascript": {
    "message": "มี[ปลั๊กอิน WordPress](https://wordpress.org/plugins/search/minify+javascript/) หลายอย่างที่ช่วยให้เว็บไซต์เร็วขึ้นได้ด้วยการลิงก์ ลดขนาด และบีบอัดสคริปต์ นอกจากนี้คุณอาจใช้กระบวนการของเวอร์ชันเพื่อลดขนาดล่วงหน้าหากเป็นไปได้"
  },
  "stack-packs/packs/wordpress.js | unused_css_rules": {
    "message": "ลองลดหรือเปลี่ยนจำนวน[ปลั๊กอิน WordPress](https://wordpress.org/plugins/) ที่โหลด CSS ที่ไม่ได้ใช้ในหน้าเว็บของคุณ หากต้องการระบุปลั๊กอินที่เพิ่ม CSS โดยไม่จำเป็น ให้ลองเรียกใช้[การครอบคลุมโค้ด](https://developers.google.com/web/updates/2017/04/devtools-release-notes#coverage)ใน DevTools ของ Chrome คุณระบุธีม/ปลั๊กอินที่รับผิดชอบได้จาก URL ของสไตล์ชีต หาปลั๊กอินที่มีสไตล์ชีตจำนวนมากอยู่ในรายการซึ่งมีสีแดงอยู่จำนวนมากในการครอบคลุมโค้ด ปลั๊กอินควรเป็นเพียงตัวกำหนดลำดับของสไตล์ชีตเท่านั้นหากใช้ปลั๊กอินในหน้าจริงๆ"
  },
  "stack-packs/packs/wordpress.js | unused_javascript": {
    "message": "ลองลดหรือเปลี่ยนจำนวน[ปลั๊กอิน WordPress](https://wordpress.org/plugins/) ที่โหลด JavaScript ที่ไม่ได้ใช้ในหน้าเว็บของคุณ หากต้องการระบุปลั๊กอินที่เพิ่ม JS โดยไม่จำเป็น ให้ลองเรียกใช้ [การครอบคลุมโค้ด](https://developers.google.com/web/updates/2017/04/devtools-release-notes#coverage)ใน DevTools ของ Chrome คุณระบุธีม/ปลั๊กอินที่รับผิดชอบได้จาก URL ของสคริปต์ หาปลั๊กอินที่มีสคริปต์จำนวนมากอยู่ในรายการซึ่งมีสีแดงอยู่จำนวนมากในการครอบคลุมโค้ด ปลั๊กอินควรเป็นเพียงตัวกำหนดลำดับของสคริปต์เท่านั้นหากใช้ปลั๊กอินในหน้าจริงๆ"
  },
  "stack-packs/packs/wordpress.js | uses_long_cache_ttl": {
    "message": "อ่านเกี่ยวกับ[การแคชของเบราว์เซอร์ใน WordPress](https://wordpress.org/support/article/optimization/#browser-caching)"
  },
  "stack-packs/packs/wordpress.js | uses_optimized_images": {
    "message": "พิจารณาใช้[ปลั๊กอิน WordPress การเพิ่มประสิทธิภาพรูปภาพ](https://wordpress.org/plugins/search/optimize+images/)ที่บีบอัดรูปภาพแต่ยังคงคุณภาพไว้ได้"
  },
  "stack-packs/packs/wordpress.js | uses_responsive_images": {
    "message": "อัปโหลดรูปภาพโดยตรงผ่าน[ไลบรารีสื่อ](https://wordpress.org/support/article/media-library-screen/)เพื่อให้แน่ใจว่ามีขนาดรูปภาพที่จำเป็นพร้อมใช้งาน จากนั้นแทรกรูปภาพจากไลบรารีสื่อหรือใช้วิดเจ็ตรูปภาพเพื่อให้มีการใช้ขนาดรูปภาพที่มีประสิทธิภาพสูงสุด (รวมถึงขนาดสำหรับเบรกพอยท์ที่ปรับเปลี่ยนตามอุปกรณ์) หลีกเลี่ยงการใช้รูปภาพ`Full Size` นอกเสียจากว่าขนาดจะเพียงพอต่อการใช้งาน [ดูข้อมูลเพิ่มเติม](https://wordpress.org/support/article/inserting-images-into-posts-and-pages/)"
  },
  "stack-packs/packs/wordpress.js | uses_text_compression": {
    "message": "คุณเปิดใช้การบีบอัดข้อความในการกำหนดค่าเว็บเซิร์ฟเวอร์ได้"
  },
  "stack-packs/packs/wordpress.js | uses_webp_images": {
    "message": "พิจารณาใช้[ปลั๊กอิน](https://wordpress.org/plugins/search/convert+webp/)หรือบริการที่จะแปลงรูปภาพที่อัปโหลดเป็นรูปแบบที่เหมาะสมที่สุดโดยอัตโนมัติ"
  }
}<|MERGE_RESOLUTION|>--- conflicted
+++ resolved
@@ -839,12 +839,9 @@
   "lighthouse-core/audits/layout-shift-elements.js | description": {
     "message": "องค์ประกอบ DOM เหล่านี้มีส่วนอย่างมากที่สุดต่อ CLS ของหน้า"
   },
-<<<<<<< HEAD
-=======
   "lighthouse-core/audits/layout-shift-elements.js | displayValue": {
     "message": "{nodeCount,plural, =1{พบ 1 องค์ประกอบ}other{พบ # องค์ประกอบ}}"
   },
->>>>>>> 8fd7551d
   "lighthouse-core/audits/layout-shift-elements.js | title": {
     "message": "หลีกเลี่ยงการเลื่อนเลย์เอาต์ขนาดใหญ่"
   },
