/**
 * @license Copyright 2016 The Lighthouse Authors. All Rights Reserved.
 * Licensed under the Apache License, Version 2.0 (the "License"); you may not use this file except in compliance with the License. You may obtain a copy of the License at http://www.apache.org/licenses/LICENSE-2.0
 * Unless required by applicable law or agreed to in writing, software distributed under the License is distributed on an "AS IS" BASIS, WITHOUT WARRANTIES OR CONDITIONS OF ANY KIND, either express or implied. See the License for the specific language governing permissions and limitations under the License.
 */
'use strict';

/* global window, document, getNodeDetails */

const Gatherer = require('./gatherer.js');
const axeLibSource = require('../../lib/axe.js').source;
const pageFunctions = require('../../lib/page-functions.js');

/**
 * This is run in the page, not Lighthouse itself.
 * axe.run returns a promise which fulfills with a results object
 * containing any violations.
 * @return {Promise<LH.Artifacts.Accessibility>}
 */
<<<<<<< HEAD
/* c8 ignore start */
function runA11yChecks() {
=======
/* istanbul ignore next */
async function runA11yChecks() {
  /** @type {import('axe-core/axe')} */
>>>>>>> a30953ca
  // @ts-expect-error axe defined by axeLibSource
  const axe = window.axe;
  const axeResults = await axe.run(document, {
    elementRef: true,
    runOnly: {
      type: 'tag',
      values: [
        'wcag2a',
        'wcag2aa',
      ],
    },
    resultTypes: ['violations', 'inapplicable'],
    rules: {
      'tabindex': {enabled: true},
      'accesskeys': {enabled: true},
      'heading-order': {enabled: true},
      'meta-viewport': {enabled: true},
      'duplicate-id': {enabled: false},
      'table-fake-caption': {enabled: false},
      'td-has-header': {enabled: false},
      'marquee': {enabled: false},
      'area-alt': {enabled: false},
      'html-xml-lang-mismatch': {enabled: false},
      'blink': {enabled: false},
      'server-side-image-map': {enabled: false},
      'identical-links-same-purpose': {enabled: false},
      'no-autoplay-audio': {enabled: false},
      'svg-img-alt': {enabled: false},
      'audio-caption': {enabled: false},
      'aria-treeitem-name': {enabled: true},
    },
  });

  // axe just scrolled the page, scroll back to the top of the page so that element positions
  // are relative to the top of the page
  document.documentElement.scrollTop = 0;

  /** @param {import('axe-core/axe').Result} result */
  const augmentAxeNodes = result => {
    result.nodes.forEach(node => {
      // @ts-expect-error - getNodeDetails put into scope via stringification
      node.node = getNodeDetails(node.element);
      // @ts-expect-error - avoid circular JSON concerns
      node.element = node.any = node.all = node.none = undefined;
    });

    // Ensure errors can be serialized over the protocol
    /** @type {(Error & {message: string, errorNode: any}) | undefined} */
    // @ts-expect-error - when rules error axe sets these properties
    // see https://github.com/dequelabs/axe-core/blob/eeff122c2de11dd690fbad0e50ba2fdb244b50e8/lib/core/base/audit.js#L684-L693
    const error = result.error;
    if (error instanceof Error) {
      // @ts-expect-error
      result.error = {
        name: error.name,
        message: error.message,
        stack: error.stack,
        errorNode: error.errorNode,
      };
    }
  };

  // Augment the node objects with outerHTML snippet & custom path string
  axeResults.violations.forEach(augmentAxeNodes);
  axeResults.incomplete.forEach(augmentAxeNodes);

  // We only need violations, and circular references are possible outside of violations
  return {
    // @ts-expect-error value is augmented above.
    violations: axeResults.violations,
    notApplicable: axeResults.inapplicable,
    // @ts-expect-error value is augmented above.
    incomplete: axeResults.incomplete,
    version: axeResults.testEngine.version,
  };
}
/* c8 ignore stop */

/**
 * @implements {LH.Gatherer.FRGathererInstance}
 */
class Accessibility extends Gatherer {
  /**
   * @param {LH.Gatherer.FRTransitionalContext} passContext
   * @return {Promise<LH.Artifacts.Accessibility>}
   */
  afterPass(passContext) {
    const driver = passContext.driver;
    const expression = `(function () {
      ${pageFunctions.getNodeDetailsString};
      ${axeLibSource};
      return (${runA11yChecks.toString()}());
    })()`;

    return driver.evaluateAsync(expression, {useIsolation: true}).then(returnedValue => {
      if (!returnedValue) {
        throw new Error('No axe-core results returned');
      }
      if (!Array.isArray(returnedValue.violations)) {
        throw new Error('Unable to parse axe results' + returnedValue);
      }
      return returnedValue;
    });
  }
}

module.exports = Accessibility;<|MERGE_RESOLUTION|>--- conflicted
+++ resolved
@@ -17,14 +17,9 @@
  * containing any violations.
  * @return {Promise<LH.Artifacts.Accessibility>}
  */
-<<<<<<< HEAD
 /* c8 ignore start */
-function runA11yChecks() {
-=======
-/* istanbul ignore next */
 async function runA11yChecks() {
   /** @type {import('axe-core/axe')} */
->>>>>>> a30953ca
   // @ts-expect-error axe defined by axeLibSource
   const axe = window.axe;
   const axeResults = await axe.run(document, {
